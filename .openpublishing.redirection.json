--- conflicted
+++ resolved
@@ -933,14 +933,14 @@
         "redirect_url": "/azure/developer/java/toolkit-for-intellij"
       },
       {
-<<<<<<< HEAD
         "source_path": "articles/python/sdk-library-api-reference.md",
         "redirect_url": "/python/api/overview/azure/"
       },
       {
         "source_path": "articles/python/sdk-library-api-reference.md",
         "redirect_url": "/python/api/overview/azure/"
-=======
+      },
+      {
         "source_path": "articles/python/tutorial-deploy-serverless-cloud-etl-01.md",
         "redirect_url": "/azure/developer/python/tutorial-deploy-azure-cloud-python-etl-01-overview"
       },
@@ -959,7 +959,6 @@
       {
         "source_path": "articles/python/tutorial-deploy-serverless-cloud-etl-05.md",
         "redirect_url": "/azure/developer/python/tutorial-deploy-azure-cloud-python-etl-01-overview"
->>>>>>> d99f5d8d
       },
       {
         "source_path": "articles/python/how-to-assign-role-permissions.md",
