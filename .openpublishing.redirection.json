{
  "redirections": [
    {
      "source_path": "articles/javascript/tutorial-vscode-azure-cli-node-01.md",
      "redirect_url": "/azure/developer/javascript/tutorial/tutorial-vscode-azure-cli-node/tutorial-vscode-azure-cli-node-01"
    },
    {
      "source_path": "articles/javascript/tutorial-vscode-azure-cli-node-02.md",
      "redirect_url": "/azure/developer/javascript/tutorial/tutorial-vscode-azure-cli-node/tutorial-vscode-azure-cli-node-02"
    },
    {
      "source_path": "articles/javascript/tutorial-vscode-azure-cli-node-03.md",
      "redirect_url": "/azure/developer/javascript/tutorial/tutorial-vscode-azure-cli-node/tutorial-vscode-azure-cli-node-03"
    },
    {
      "source_path": "articles/javascript/tutorial-vscode-azure-cli-node-04.md",
      "redirect_url": "/azure/developer/javascript/tutorial/tutorial-vscode-azure-cli-node/tutorial-vscode-azure-cli-node-04"
    },
    {
      "source_path": "articles/javascript/tutorial-vscode-azure-cli-node-06.md",
      "redirect_url": "/azure/developer/javascript/tutorial/tutorial-vscode-azure-cli-node/tutorial-vscode-azure-cli-node-06"
    },
    {
      "source_path": "articles/javascript/tutorial-vscode-azure-cli-node-05.md",
      "redirect_url": "/azure/developer/javascript/tutorial/tutorial-vscode-azure-cli-node/tutorial-vscode-azure-cli-node-05"
    },
    {
      "source_path": "articles/javascript/tutorial-vscode-azure-cli-node-07.md",
      "redirect_url": "/azure/developer/javascript/tutorial/tutorial-vscode-azure-cli-node/tutorial-vscode-azure-cli-node-07"
    },
    {
      "source_path": "articles/javascript/tutorial-vscode-docker-node-01.md",
      "redirect_url": "/azure/developer/javascript/tutorial/tutorial-vscode-docker-node/tutorial-vscode-docker-node-01"
    },
    {
      "source_path": "articles/javascript/tutorial-vscode-docker-node-02.md",
      "redirect_url": "/azure/developer/javascript/tutorial/tutorial-vscode-docker-node/tutorial-vscode-docker-node-02"
    },
    {
      "source_path": "articles/javascript/tutorial-vscode-docker-node-03.md",
      "redirect_url": "/azure/developer/javascript/tutorial/tutorial-vscode-docker-node/tutorial-vscode-docker-node-03"
    },
    {
      "source_path": "articles/javascript/tutorial-vscode-docker-node-04.md",
      "redirect_url": "/azure/developer/javascript/tutorial/tutorial-vscode-docker-node/tutorial-vscode-docker-node-04"
    },
    {
      "source_path": "articles/javascript/tutorial-vscode-docker-node-05.md",
      "redirect_url": "/azure/developer/javascript/tutorial/tutorial-vscode-docker-node/tutorial-vscode-docker-node-05"
    },
    {
      "source_path": "articles/javascript/tutorial-vscode-docker-node-06.md",
      "redirect_url": "/azure/developer/javascript/tutorial/tutorial-vscode-docker-node/tutorial-vscode-docker-node-06"
    },
    {
      "source_path": "articles/javascript/tutorial-vscode-docker-node-07.md",
      "redirect_url": "/azure/developer/javascript/tutorial/tutorial-vscode-docker-node/tutorial-vscode-docker-node-07"
    },
    {
      "source_path": "articles/javascript/tutorial-vscode-docker-node-08.md",
      "redirect_url": "/azure/developer/javascript/tutorial/tutorial-vscode-docker-node/tutorial-vscode-docker-node-08"
    },
    {
      "source_path": "articles/javascript/tutorial-vscode-static-website-node-01.md",
      "redirect_url": "/azure/developer/javascript/tutorial/tutorial-vscode-static-website-node/tutorial-vscode-static-website-node-01"
    },
    {
      "source_path": "articles/javascript/tutorial-vscode-static-website-node-02.md",
      "redirect_url": "/azure/developer/javascript/tutorial/tutorial-vscode-static-website-node/tutorial-vscode-static-website-node-02"
    },
    {
      "source_path": "articles/javascript/tutorial-vscode-static-website-node-03.md",
      "redirect_url": "/azure/developer/javascript/tutorial/tutorial-vscode-static-website-node/tutorial-vscode-static-website-node-03"
    },
    {
      "source_path": "articles/javascript/tutorial-vscode-static-website-node-04.md",
      "redirect_url": "/azure/developer/javascript/tutorial/tutorial-vscode-static-website-node/tutorial-vscode-static-website-node-04"
    },
    {
      "source_path": "articles/javascript/tutorial-vscode-static-website-node-05.md",
      "redirect_url": "/azure/developer/javascript/tutorial/tutorial-vscode-static-website-node/tutorial-vscode-static-website-node-05"
    },
    {
      "source_path": "articles/javascript/tutorial-vscode-static-website-node-06.md",
      "redirect_url": "/azure/developer/javascript/tutorial/tutorial-vscode-static-website-node/tutorial-vscode-static-website-node-06"
    },
    {
      "source_path": "articles/javascript/tutorial-vscode-azure-app-service-node-01.md",
      "redirect_url": "/azure/developer/javascript/tutorial/deploy-nodejs-azure-app-service-with-visual-studio-code"
    },
    {
      "source_path": "articles/javascript/tutorial-vscode-azure-app-service-node-02.md",
      "redirect_url": "/azure/developer/javascript/tutorial/deploy-nodejs-azure-app-service-with-visual-studio-code"
    },
    {
      "source_path": "articles/javascript/tutorial-vscode-azure-app-service-node-03.md",
      "redirect_url": "/azure/developer/javascript/tutorial/deploy-nodejs-azure-app-service-with-visual-studio-code"
    },
    {
      "source_path": "articles/javascript/tutorial-vscode-azure-app-service-node-04.md",
      "redirect_url": "/azure/developer/javascript/tutorial/deploy-nodejs-azure-app-service-with-visual-studio-code"
    },
    {
      "source_path": "articles/javascript/tutorial-vscode-azure-app-service-node-05.md",
      "redirect_url": "/azure/developer/javascript/tutorial/deploy-nodejs-azure-app-service-with-visual-studio-code"
    },
    {
      "source_path": "articles/javascript/tutorial/deno-visual-studio-code-azure-app-service.yml",
      "redirect_url": "/azure/developer/javascript/tutorial/deploy-deno-app-azure-app-service-azure-cli"
    },
    {
      "source_path": "articles/javascript/tutorial/browser-file-upload.yml",
      "redirect_url": "/azure/developer/javascript/tutorial/browser-file-upload-azure-storage-blob"
    },    
    {
      "source_path": "articles/javascript/tutorial/web-app-mongodb.yml",
      "redirect_url": "/azure/developer/javascript/tutorial/deploy-nodejs-mongodb-app-service-from-visual-studio-code"
    },
    {
      "source_path": "articles/javascript/tutorial-vscode-serverless-node-01.md",
      "redirect_url": "/azure/developer/javascript/tutorial/tutorial-vscode-serverless-node-install"
    },
    {
      "source_path": "articles/javascript/tutorial-vscode-serverless-node-02.md",
      "redirect_url": "/azure/developer/javascript/tutorial/tutorial-vscode-serverless-node-create-local"
    },
    {
      "source_path": "articles/javascript/tutorial-vscode-serverless-node-03.md",
      "redirect_url": "/azure/developer/javascript/tutorial/tutorial-vscode-serverless-node-test-local"
    },
    {
      "source_path": "articles/javascript/tutorial-vscode-serverless-node-04.md",
      "redirect_url": "/azure/developer/javascript/tutorial/tutorial-vscode-serverless-node-deploy-hosting"
    },
    {
      "source_path": "articles/javascript/tutorial-vscode-serverless-node-05.md",
      "redirect_url": "/azure/developer/javascript/tutorial/tutorial-vscode-serverless-node-remove-resource"
    },
    {
      "source_path": "articles/javascript/tutorial-visual-studio-code-azure-app-service-deno-04.md",
      "redirect_url": "/azure/developer/javascript/tutorial/deno-visual-studio-code-azure-app-service?preview=tutorialFeedback"
    },
    {
      "source_path": "articles/javascript/tutorial-visual-studio-code-azure-app-service-deno-03.md",
      "redirect_url": "/azure/developer/javascript/tutorial/deno-visual-studio-code-azure-app-service?preview=tutorialFeedback"
    },
    {
      "source_path": "articles/javascript/tutorial-visual-studio-code-azure-app-service-deno-02.md",
      "redirect_url": "/azure/developer/javascript/tutorial/deno-visual-studio-code-azure-app-service?preview=tutorialFeedback"
    },
    {
      "source_path": "articles/javascript/tutorial-visual-studio-code-azure-app-service-deno-01.md",
      "redirect_url": "/azure/developer/javascript/tutorial/deno-visual-studio-code-azure-app-service?preview=tutorialFeedback"
    },
    {
      "source_path": "articles/javascript/node-sdk-logging.md",
      "redirect_url": "/azure/developer/javascript/how-to/node-sdk-logging.md"
    },
    {
      "source_path": "articles/javascript/node-sdk-azure-authenticate.md",
      "redirect_url": "/azure/developer/javascript/core/node-sdk-azure-authenticate"
    },
    {
      "source_path": "articles/javascript/node-sdk-azure-authenticate-principal.md",
      "redirect_url": "/azure/developer/javascript/core/node-sdk-azure-authenticate-principal"
    },
    {
      "source_path": "articles/javascript/configure-local-development-environment.md",
      "redirect_url": "/azure/developer/javascript/core/configure-local-development-environment"
    },
    {
      "source_path": "articles/javascript/tutorial-visualstudiocode-browser-file-upload-feedback.yml",
      "redirect_url": "/azure/developer/javascript/tutorial/browser-file-upload?preview=tutorialFeedback"
    },
    {
      "source_path": "articles/javascript/tutorial-visualstudiocode-azure-app-service-mongodb/tutorial-azure-web-app-mongodb-feedback.yml",
      "redirect_url": "/azure/developer/javascript/tutorial/web-app-mongodb?preview=tutorialFeedback"
    },
    {
      "source_path": "articles/javascript/node-howto-create-static-site-jamstack.md",
      "redirect_url": "/azure/developer/javascript/how-to/create-static-site"
    },
    {
      "source_path": "articles/javascript/node-howto-deploy-containers.md",
      "redirect_url": "/azure/developer/javascript/how-to/deploy-containers"
    },
    {
      "source_path": "articles/javascript/node-howto-deploy-web-app.md",
      "redirect_url": "/azure/developer/javascript/how-to/deploy-web-app"
    },
    {
      "source_path": "articles/javascript/node-howto-e2e.md",
      "redirect_url": "/azure/developer/javascript/how-to/develop-nodejs-on-azure"
    },
    {
      "source_path": "articles/javascript/node-howto-integrate-databases.md",
      "redirect_url": "/azure/developer/javascript/how-to/integrate-database"
    },
    {
      "source_path": "articles/javascript/node-howto-write-serverless-code.md",
      "redirect_url": "/azure/developer/javascript/how-to/develop-serverless-apps"
    },
    {
      "source_path": "articles/javascript/node-sdk-azure-install.md",
      "redirect_url": "/javascript/api/?view=azure-node-latest"
    },
    {
      "source_path": "articles/javascript/overview.md",
      "redirect_url": "/azure/developer/javascript"
    },
    {
      "source_path": "articles/javascript/retired/overview.md",
      "redirect_url": "/azure/developer/javascript"
    },
    {
      "source_path": "articles/javascript/retired/node-sdk-azure-get-started.md",
      "redirect_url": "/azure/developer/javascript"
    },
    {
      "source_path": "articles/javascript/node-samples-services-appservice.md",
      "redirect_url": "/samples/browse/?languages=javascript%2Cnodejs&products=azure-functions%2Cazure-app-service%2Cazure-logic-apps"
    },
    {
      "source_path": "articles/javascript/node-samples-services-web-and-mobile.md",
      "redirect_url": "/samples/browse/?languages=javascript%2Cnodejs&products=azure-functions%2Cazure-app-service%2Cazure-logic-apps"
    },
    {
      "source_path": "articles/javascript/node-samples-billing.md",
      "redirect_url": "/samples/browse/?languages=javascript%2Cnodejs"
    },
    {
      "source_path": "articles/javascript/node-samples-services-compute.md",
      "redirect_url": "/samples/browse/?languages=javascript%2Cnodejs"
    },
    {
      "source_path": "articles/javascript/node-samples-services-database.md",
      "redirect_url": "/samples/browse/?languages=javascript%2Cnodejs&products=azure-cosmos-db%2Cazure-sql-database"
    },
    {
      "source_path": "articles/javascript/node-samples-services-iot.md",
      "redirect_url": "/samples/browse/?languages=javascript%2Cnodejs&products=azure-iot-hub%2Cazure-iot-edge%2Cazure-iot-central"
    },
    {
      "source_path": "articles/javascript/node-samples-services-security-and-identity.md",
      "redirect_url": "/samples/browse/?languages=javascript%2Cnodejs&products=azure-active-directory%2Cazure-key-vault"
    },
    {
      "source_path": "articles/javascript/node-samples-services-storage.md",
      "redirect_url": "/samples/browse/?languages=javascript%2Cnodejs&products=azure-storage"
    },
    {
      "source_path": "articles/javascript/node-tutorials-services-databases.md",
      "redirect_url": "/samples/browse/?languages=javascript%2Cnodejs&products=azure-cosmos-db%2Cazure-sql-database"
    },
    {
      "source_path": "articles/javascript/node-tutorials-services-enterprise.md",
      "redirect_url": "/samples/browse/?languages=javascript%2Cnodejs&products=azure-iot-hub%2Cazure-iot-edge%2Cazure-iot-central"
    },
    {
      "source_path": "articles/javascript/node-tutorials-services-messaging-and-iot.md",
      "redirect_url": "/samples/browse/?languages=javascript%2Cnodejs&products=azure-iot-hub%2Cazure-iot-edge%2Cazure-iot-central"
    },
    {
      "source_path": "articles/javascript/node-tutorials-services-storage.md",
      "redirect_url": "/samples/browse/?languages=javascript%2Cnodejs&products=azure-storage"
    },
    {
      "source_path": "articles/java/eclipse-microprofile/cicd-microprofile-vsts.md",
      "redirect_url": "/azure/developer/java/eclipse-microprofile/cicd-microprofile"
    },
    {
      "source_path": "articles/java/spring-framework/deploy-spring-boot-java-app-with-maven-plugin.md",
      "redirect_url": "/azure/app-service/quickstart-java?tabs=javase&pivots=platform-linux"
    },
    {
      "source_path": "articles/java/spring-framework/deploy-spring-boot-java-app-using-fabric8-maven-plugin.md",
      "redirect_url": "/azure/developer/java/spring-framework"
    },
    {
      "source_path": "articles/java/spring-framework/configure-spring-boot-starter-java-app-with-azure-storage-api.md",
      "redirect_url": "/azure/developer/java/spring-framework"
    },
    {
      "source_path": "articles/java/spring-framework/configure-spring-boot-java-applicationinsights.md",
      "redirect_url": "/azure/azure-monitor/app/java-in-process-agent"
    },
    {
      "source_path": "articles/java/toolkit-for-intellij/azure-toolkit-for-intellij.md",
      "redirect_url": "/azure/developer/java/tookit-for-intellij"
    },
    {
      "source_path": "articles/java/toolkit-for-intellij/azure-toolkit-for-intellij-publish-spring-boot-docker-app.md",
      "redirect_url": "/azure/developer/java/tookit-for-intellij"
    },
    {
      "source_path": "articles/java/toolkit-for-intellij/azure-toolkit-for-intellij-publish-as-docker-container.md",
      "redirect_url": "/azure/developer/java/tookit-for-intellij"
    },
    {
      "source_path": "articles/java/toolkit-for-eclipse/azure-toolkit-for-eclipse.md",
      "redirect_url": "/azure/developer/java/tookit-for-eclipse"
    },
    {
      "source_path": "articles/java/toolkit-for-eclipse/azure-toolkit-for-eclipse-publish-spring-boot-docker-app.md",
      "redirect_url": "/azure/developer/java/tookit-for-eclipse"
    },
    {
      "source_path": "articles/java/toolkit-for-eclipse/azure-toolkit-for-eclipse-publish-as-docker-container.md",
      "redirect_url": "/azure/developer/java/tookit-for-eclipse"
    },
    {
      "source_path": "articles/java/java-azure-tools.md",
      "redirect_url": "/azure/developer/java/fundamentals/java-azure-tools"
    },
    {
      "source_path": "articles/java/java-get-started-with-logzio.md",
      "redirect_url": "/azure/developer/java/fundamentals/java-get-started-with-logzio"
    },
    {
      "source_path": "articles/java/java-sdk-add-certificate-ca-store.md",
      "redirect_url": "/azure/developer/java/sdk/java-sdk-add-certificate-ca-store"
    },
    {
      "source_path": "articles/java/java-sdk-azure-authenticate.md",
      "redirect_url": "/azure/developer/java/sdk/java-sdk-azure-authenticate"
    },
    {
      "source_path": "articles/java/java-sdk-azure-concepts.md",
      "redirect_url": "/azure/developer/java/sdk/java-sdk-azure-concepts"
    },
    {
      "source_path": "articles/java/java-sdk-azure-containers-samples.md",
      "redirect_url": "/azure/developer/java/sdk/java-sdk-azure-containers-samples"
    },
    {
      "source_path": "articles/java/java-sdk-azure-get-started.md",
      "redirect_url": "/azure/developer/java/sdk/java-sdk-azure-get-started"
    },
    {
      "source_path": "articles/java/java-sdk-azure-log.md",
      "redirect_url": "/azure/developer/java/sdk/java-sdk-azure-log"
    },
    {
      "source_path": "articles/java/java-sdk-azure-release-notes.md",
      "redirect_url": "/azure/developer/java/sdk/java-sdk-azure-release-notes"
    },
    {
      "source_path": "articles/java/java-sdk-azure-security-samples.md",
      "redirect_url": "/azure/developer/java/sdk/java-sdk-azure-security-samples"
    },
    {
      "source_path": "articles/java/java-sdk-azure-sql-database-samples.md",
      "redirect_url": "/azure/developer/java/sdk/java-sdk-azure-sql-database-samples"
    },
    {
      "source_path": "articles/java/java-sdk-azure-virtual-machine-samples.md",
      "redirect_url": "/azure/developer/java/sdk/java-sdk-azure-virtual-machine-samples"
    },
    {
      "source_path": "articles/java/java-sdk-azure-web-apps-samples.md",
      "redirect_url": "/azure/developer/java/sdk/java-sdk-azure-web-apps-samples"
    },
    {
      "source_path": "articles/java/java-sdk-configure-webapp-sources.md",
      "redirect_url": "/azure/developer/java/sdk/java-sdk-configure-webapp-sources"
    },
    {
      "source_path": "articles/java/java-sdk-manage-sql-elastic-pools.md",
      "redirect_url": "/azure/developer/java/sdk/java-sdk-manage-sql-elastic-pools"
    },
    {
      "source_path": "articles/java/java-sdk-manage-storage-accounts.md",
      "redirect_url": "/azure/developer/java/sdk/java-sdk-manage-storage-accounts"
    },
    {
      "source_path": "articles/java/java-sdk-manage-virtual-machines.md",
      "redirect_url": "/azure/developer/java/sdk/java-sdk-manage-virtual-machines"
    },
    {
      "source_path": "articles/java/java-sdk-manage-virtual-networks.md",
      "redirect_url": "/azure/developer/java/sdk/java-sdk-manage-virtual-networks"
    },
    {
      "source_path": "articles/java/java-sdk-manage-vm-scalesets.md",
      "redirect_url": "/azure/developer/java/sdk/java-sdk-manage-vm-scalesets"
    },
    {
      "source_path": "articles/java/java-sdk-virtual-machines-in-parallel.md",
      "redirect_url": "/azure/developer/java/sdk/java-sdk-virtual-machines-in-parallel"
    },
    {
      "source_path": "articles/java/migrate-java-se-to-java-se-app-service.md",
      "redirect_url": "/azure/developer/java/migration/migrate-spring-boot-to-app-service"
    },
    {
      "source_path": "articles/java/migration/migrate-java-se-to-java-se-app-service.md",
      "redirect_url": "/azure/developer/java/migration/migrate-spring-boot-to-app-service"
    },
    {
      "source_path": "articles/java/migrate-jboss-eap-to-wildfly-on-azure-kubernetes-service.md",
      "redirect_url": "/azure/developer/java/migration/migrate-jboss-eap-to-wildfly-on-azure-kubernetes-service"
    },
    {
      "source_path": "articles/java/migrate-tomcat-to-containers-on-azure-kubernetes-service.md",
      "redirect_url": "/azure/developer/java/migration/migrate-tomcat-to-containers-on-azure-kubernetes-service"
    },
    {
      "source_path": "articles/java/migrate-tomcat-to-tomcat-app-service.md",
      "redirect_url": "/azure/developer/java/migration/migrate-tomcat-to-tomcat-app-service"
    },
    {
      "source_path": "articles/java/migrate-weblogic-to-virtual-machines.md",
      "redirect_url": "/azure/developer/java/migration/migrate-weblogic-to-virtual-machines"
    },
    {
      "source_path": "articles/java/migrate-weblogic-to-wildfly-on-azure-kubernetes-service.md",
      "redirect_url": "/azure/developer/java/migration/migrate-weblogic-to-wildfly-on-azure-kubernetes-service"
    },
    {
      "source_path": "articles/java/migrate-websphere-to-wildfly-on-azure-kubernetes-service.md",
      "redirect_url": "/azure/developer/java/migration/migrate-websphere-to-wildfly-on-azure-kubernetes-service"
    },
    {
      "source_path": "articles/java/migrate-wildfly-to-wildfly-on-azure-kubernetes-service.md",
      "redirect_url": "/azure/developer/java/migration/migrate-wildfly-to-wildfly-on-azure-kubernetes-service"
    },
    {
      "source_path": "articles/java/migration-overview.md",
      "redirect_url": "/azure/developer/java/migration/migration-overview"
    },
    {
      "source_path": "articles/java/toolkit-for-eclipse/azure-toolkit-for-eclipse-create-hello-world-web-app-legacy-version.md",
      "redirect_url": "/azure/developer/java/toolkit-for-eclipse/create-hello-world-web-app"
    },
    {
      "source_path": "articles/java/toolkit-for-eclipse/create-hello-world-web-app-legacy-version.md",
      "redirect_url": "/azure/developer/java/toolkit-for-eclipse/create-hello-world-web-app"
    },
    {
      "source_path": "articles/java/toolkit-for-eclipse/azure-toolkit-for-eclipse-create-hello-world-web-app.md",
      "redirect_url": "/azure/developer/java/toolkit-for-eclipse/create-hello-world-web-app"
    },
    {
      "source_path": "articles/java/toolkit-for-eclipse/azure-toolkit-for-eclipse-displaying-javadoc-content-for-azure-libraries.md",
      "redirect_url": "/azure/developer/java/toolkit-for-eclipse/displaying-javadoc-content-for-azure-libraries"
    },
    {
      "source_path": "articles/java/toolkit-for-eclipse/azure-toolkit-for-eclipse-hello-world-web-app-linux.md",
      "redirect_url": "/azure/developer/java/toolkit-for-eclipse/hello-world-web-app-linux"
    },
    {
      "source_path": "articles/java/toolkit-for-eclipse/azure-toolkit-for-eclipse-installation.md",
      "redirect_url": "/azure/developer/java/toolkit-for-eclipse/installation"
    },
    {
      "source_path": "articles/java/toolkit-for-eclipse/azure-toolkit-for-eclipse-managing-redis-caches-using-azure-explorer.md",
      "redirect_url": "/azure/developer/java/toolkit-for-eclipse/managing-redis-caches-using-azure-explorer"
    },
    {
      "source_path": "articles/java/toolkit-for-eclipse/azure-toolkit-for-eclipse-managing-storage-accounts-using-azure-explorer.md",
      "redirect_url": "/azure/developer/java/toolkit-for-eclipse/managing-storage-accounts-using-azure-explorer"
    },
    {
      "source_path": "articles/java/toolkit-for-eclipse/azure-toolkit-for-eclipse-managing-virtual-machines-using-azure-explorer.md",
      "redirect_url": "/azure/developer/java/toolkit-for-eclipse/managing-virtual-machines-using-azure-explorer"
    },
    {
      "source_path": "articles/java/toolkit-for-eclipse/azure-toolkit-for-eclipse-sign-in-instructions.md",
      "redirect_url": "/azure/developer/java/toolkit-for-eclipse/sign-in-instructions"
    },
    {
      "source_path": "articles/java/toolkit-for-eclipse/azure-toolkit-for-eclipse-whats-new.md",
      "redirect_url": "/azure/developer/java/toolkit-for-eclipse/whats-new"
    },
    {
      "source_path": "articles/java/toolkit-for-intellij/azure-toolkit-for-intellij-create-hello-world-web-app-legacy-version.md",
      "redirect_url": "/azure/developer/java/toolkit-for-intellij/create-hello-world-web-app"
    },
    {
      "source_path": "articles/java/toolkit-for-intellij/azure-toolkit-for-intellij-create-hello-world-web-app.md",
      "redirect_url": "/azure/developer/java/toolkit-for-intellij/create-hello-world-web-app"
    },
    {
      "source_path": "articles/java/toolkit-for-intellij/azure-toolkit-for-intellij-hello-world-web-app-linux.md",
      "redirect_url": "/azure/developer/java/toolkit-for-intellij/hello-world-web-app-linux"
    },
    {
      "source_path": "articles/java/toolkit-for-intellij/azure-toolkit-for-intellij-installation.md",
      "redirect_url": "/azure/developer/java/toolkit-for-intellij/installation"
    },
    {
      "source_path": "articles/java/toolkit-for-intellij/azure-toolkit-for-intellij-managing-redis-caches-using-azure-explorer.md",
      "redirect_url": "/azure/developer/java/toolkit-for-intellij/managing-redis-caches-using-azure-explorer"
    },
    {
      "source_path": "articles/java/toolkit-for-intellij/azure-toolkit-for-intellij-managing-storage-accounts-using-azure-explorer.md",
      "redirect_url": "/azure/developer/java/toolkit-for-intellij/managing-storage-accounts-using-azure-explorer"
    },
    {
      "source_path": "articles/java/toolkit-for-intellij/azure-toolkit-for-intellij-managing-virtual-machines-using-azure-explorer.md",
      "redirect_url": "/azure/developer/java/toolkit-for-intellij/managing-virtual-machines-using-azure-explorer"
    },
    {
      "source_path": "articles/java/toolkit-for-intellij/azure-toolkit-for-intellij-sign-in-instructions.md",
      "redirect_url": "/azure/developer/java/toolkit-for-intellij/sign-in-instructions"
    },
    {
      "source_path": "articles/java/toolkit-for-intellij/azure-toolkit-for-intellij-whats-new.md",
      "redirect_url": "/azure/developer/java/toolkit-for-intellij/whats-new"
    },
    {
      "source_path": "articles/java/toolkit-for-eclipse/azure-toolkit-for-eclipse-azure-project-properties.md",
      "redirect_url": "/azure/developer/java/toolkit-for-eclipse"
    },
    {
      "source_path": "articles/java/toolkit-for-eclipse/azure-toolkit-for-eclipse-enable-session-affinity.md",
      "redirect_url": "/azure/developer/java/toolkit-for-eclipse"
    },
    {
      "source_path": "articles/java/toolkit-for-eclipse/azure-toolkit-for-eclipse-deploying-large-deployments.md",
      "redirect_url": "/azure/developer/java/toolkit-for-eclipse"
    },
    {
      "source_path": "articles/java/toolkit-for-eclipse/azure-toolkit-for-eclipse-azure-role-properties.md",
      "redirect_url": "/azure/developer/java/toolkit-for-eclipse"
    },
    {
      "source_path": "articles/java/toolkit-for-eclipse/azure-toolkit-for-eclipse-azure-service-endpoints.md",
      "redirect_url": "/azure/developer/java/toolkit-for-eclipse"
    },
    {
      "source_path": "articles/java/toolkit-for-eclipse/azure-toolkit-for-eclipse-azure-storage-account-list.md",
      "redirect_url": "/azure/developer/java/toolkit-for-eclipse"
    },
    {
      "source_path": "articles/java/toolkit-for-eclipse/azure-toolkit-for-eclipse-enabling-remote-access-for-azure-deployments.md",
      "redirect_url": "/azure/developer/java/toolkit-for-eclipse"
    },
    {
      "source_path": "articles/java/toolkit-for-eclipse/displaying-javadoc-content-for-azure-libraries.md",
      "redirect_url": "/azure/developer/java/toolkit-for-eclipse"
    },
    {
      "source_path": "articles/java/sdk/java-sdk-virtual-machines-in-parallel.md",
      "redirect_url": "/azure/developer/java/sdk"
    },
    {
      "source_path": "articles/java/sdk/java-sdk-azure-release-notes.md",
      "redirect_url": "/azure/developer/java/sdk"
    },
    {
      "source_path": "articles/java/sdk/java-sdk-configure-webapp-sources.md",
      "redirect_url": "/azure/developer/java/sdk"
    },
    {
      "source_path": "articles/java/sdk/java-sdk-manage-sql-elastic-pools.md",
      "redirect_url": "/azure/developer/java/sdk"
    },
    {
      "source_path": "articles/java/sdk/java-sdk-manage-storage-accounts.md",
      "redirect_url": "/azure/developer/java/sdk"
    },
    {
      "source_path": "articles/java/sdk/java-sdk-manage-virtual-machines.md",
      "redirect_url": "/azure/developer/java/sdk"
    },
    {
      "source_path": "articles/java/sdk/java-sdk-manage-virtual-networks.md",
      "redirect_url": "/azure/developer/java/sdk"
    },
    {
      "source_path": "articles/java/sdk/java-sdk-manage-vm-scalesets.md",
      "redirect_url": "/azure/developer/java/sdk"
    },
    {
      "source_path": "articles/java/toolkit-for-eclipse/whats-new.md",
      "redirect_url": "/azure/developer/java/toolkit-for-eclipse"
    },
    {
      "source_path": "articles/java/toolkit-for-eclipse/hello-world-web-app-linux.md",
      "redirect_url": "/azure/developer/java/toolkit-for-eclipse"
    },
    {
      "source_path": "articles/java/toolkit-for-intellij/whats-new.md",
      "redirect_url": "/azure/developer/java/toolkit-for-intellij"
    },
    {
      "source_path": "articles/java/toolkit-for-intellij/create-hello-world-web-app-legacy-version.md",
      "redirect_url": "/azure/developer/java/toolkit-for-intellij"
    },
    {
      "source_path": "articles/java/toolkit-for-intellij/installation.md",
      "redirect_url": "/azure/developer/java/toolkit-for-intellij"
    },
    {
      "source_path": "articles/python/how-to-assign-role-permissions.md",
      "redirect_url": "/azure/role-based-access-control/role-assignments-steps"
    },
    {
      "source_path": "articles/python/sdk.md",
      "redirect_url": "/azure/developer/python/sdk-library-api-reference"
    },
    {
      "source_path": "articles/python/python-sdk-azure-sql-database-samples.md",
      "redirect_url": "/samples/browse/?languages=python&products=azure-cosmos-db%2Cazure-sql-database"
    },
    {
      "source_path": "articles/python/python-sdk-azure-virtual-machine-samples.md",
      "redirect_url": "/samples/browse/?languages=python&products=azure-virtual-machines"
    },
    {
      "source_path": "articles/python/python-sdk-azure-web-apps-samples.md",
      "redirect_url": "/samples/browse/?languages=python&products=azure-functions%2Cazure-app-service%2Cazure-logic-apps"
    },
    {
      "source_path": "articles/python/python-sdk-azure-release-notes.md",
      "redirect_url": "/azure/developer/python/azure-sdk-overview"
    },    
    {
      "source_path": "articles/python/python-sdk-azure-tools.md",
      "redirect_url": "/azure/developer/python/azure-tools"
    },
    {
      "source_path": "articles/python/python-azure-tools.md",
      "redirect_url": "/azure/developer/python/azure-tools"
    },
    {
      "source_path": "articles/python/python-sdk-azure-authenticate.md",
      "redirect_url": "/azure/developer/python/azure-sdk-authenticate"
    },
    {
      "source_path": "articles/python/python-sdk-azure-get-started.yml",
      "redirect_url": "/azure/developer/python/azure-sdk-overview"
    },
    {
      "source_path": "articles/python/python-sdk-azure-multi-cloud.md",
      "redirect_url": "/azure/developer/python/azure-sdk-sovereign-domain"
    },
    {
      "source_path": "articles/python/azure-sdk-multi-cloud.md",
      "redirect_url": "/azure/developer/python/azure-sdk-sovereign-domain"
    },
    {
      "source_path": "articles/python/python-sdk-azure-operation-config.md",
      "redirect_url": "/azure/developer/python/azure-sdk-library-usage-patterns#optional-arguments-for-client-objects-and-methods"
    },
    {
      "source_path": "articles/python/azure-sdk-operation-config.md",
      "redirect_url": "/azure/developer/python/azure-sdk-library-usage-patterns#optional-arguments-for-client-objects-and-methods"
    },
    {
      "source_path": "articles/python/python-sdk-azure-overview.md",
      "redirect_url": "/azure/developer/python/azure-sdk-overview"
    },
    {
      "source_path": "articles/python/python-sdk-azure-install.md",
      "redirect_url": "/azure/developer/python/azure-sdk-install"
    },
    {
      "source_path": "articles/python/python-sdk-azure-samples-list-images.md",
      "redirect_url": "/azure/developer/python/azure-sdk-samples-list-images"
    },
    {
      "source_path": "articles/python/python-sdk-azure-samples-logic-app-workflow.md",
      "redirect_url": "/azure/developer/python/azure-sdk-samples-logic-app-workflow"
    },
    {
      "source_path": "articles/python/python-sdk-azure-samples-managed-disks.md",
      "redirect_url": "/azure/developer/python/azure-sdk-samples-managed-disks"
    },
    {
      "source_path": "articles/python/python-sdk-azure-samples-monitor-vms.md",
      "redirect_url": "/azure/developer/python/azure-sdk-samples-monitor-vms"
    },
    {
      "source_path": "articles/python/quickstarts-messaging.md",
      "redirect_url": "/azure/developer/python/quickstarts-messaging-iot"
    },
    {
      "source_path": "articles/python/quickstarts-security-integration.md",
      "redirect_url": "/azure/developer/python/quickstarts-identity-security"
    },
    {
      "source_path": "articles/python/azure-sdk-samples-monitor-vms.md",
      "redirect_url": "/azure/developer/python/azure-sdk-overview"
    },
    {
<<<<<<< HEAD
      "source_path": "articles/python/tutorial-vs-code-serverless-python-01.md",
      "redirect_url": "/azure/azure-functions/create-first-function-vs-code-python"
    },
    {
      "source_path": "articles/python/tutorial-vs-code-serverless-python-02.md",
      "redirect_url": "/azure/azure-functions/create-first-function-vs-code-python"
    },
    {
      "source_path": "articles/python/tutorial-vs-code-serverless-python-03.md",
      "redirect_url": "/azure/azure-functions/create-first-function-vs-code-python"
    },
    {
      "source_path": "articles/python/tutorial-vs-code-serverless-python-04.md",
      "redirect_url": "/azure/azure-functions/create-first-function-vs-code-python"
    },
    {
      "source_path": "articles/python/tutorial-vs-code-serverless-python-05.md",
      "redirect_url": "/azure/azure-functions/create-first-function-vs-code-python"
    },
    {
      "source_path": "articles/python/tutorial-vs-code-serverless-python-06.md",
      "redirect_url": "/azure/azure-functions/create-first-function-vs-code-python"
    },
    {
      "source_path": "articles/python/tutorial-vs-code-serverless-python-07.md",
      "redirect_url": "/azure/azure-functions/create-first-function-vs-code-python"
    },
    {
      "source_path": "articles/python/tutorial-vs-code-serverless-python-08.md",
      "redirect_url": "/azure/azure-functions/create-first-function-vs-code-python"
    },
=======
      "source_path": "articles/python/cloud-azure-terminology.md",
      "redirect_url": "/azure/azure-glossary-cloud-terminology"
    },    
>>>>>>> 43c2b4d9
    {
      "source_path": "articles/go/azure-sdk-go-auth-aad-samples.md",
      "redirect_url": "/azure/developer/go/azure-sdk-auth-aad-samples"
    },
    {
      "source_path": "articles/go/azure-sdk-go-authorization.md",
      "redirect_url": "/azure/developer/go/azure-sdk-authorization"
    },
    {
      "source_path": "articles/go/azure-sdk-go-compute-networking-samples.md",
      "redirect_url": "/azure/developer/go/azure-sdk-compute-networking-samples"
    },
    {
      "source_path": "articles/go/azure-sdk-go-containers-samples.md",
      "redirect_url": "/azure/developer/go/azure-sdk-containers-samples"
    },
    {
      "source_path": "articles/go/azure-sdk-go-install.md",
      "redirect_url": "/azure/developer/go/azure-sdk-install"
    },
    {
      "source_path": "articles/go/azure-sdk-go-qs-vm.md",
      "redirect_url": "/azure/developer/go/azure-sdk-qs-vm"
    },
    {
      "source_path": "articles/go/azure-sdk-go-sql-database-samples.md",
      "redirect_url": "/azure/developer/go/azure-sdk-sql-database-samples"
    },
    {
      "source_path": "articles/go/azure-sdk-go-tools.md",
      "redirect_url": "/azure/developer/go/azure-sdk-tools"
    },
    {
      "source_path": "articles/go/azure-sdk-go-compute-network-samples.md",
      "redirect_url": "/azure/developer/go/azure-sdk-compute-network-samples"
    },
    {
      "source_path": "articles/ansible/cloudshell-run-playbook.md",
      "redirect_url": "/azure/developer/ansible/getting-started-cloud-shell"
    },
    {
      "source_path": "articles/terraform/install-configure.md",
      "redirect_url": "/azure/developer/terraform/getting-started-cloud-shell"
    },
    {
      "source_path": "articles/terraform/create-a-base-template-using-yeoman.md",
      "redirect_url": "/azure/developer/terraform/create-base-template-using-yeoman"
    },
    {
      "source_path": "articles/terraform/getting-started-cloud-shell.md",
      "redirect_url": "/azure/developer/terraform/get-started-cloud-shell"
    },
    {
      "source_path": "articles/java/spring-framework/deploy-containerized-spring-boot-java-app-with-maven-plugin.md",
      "redirect_url": "/azure/developer/java/spring-framework/deploy-spring-boot-java-app-on-linux"
    },
    {
      "source_path": "articles/java/spring-framework/deploy-spring-boot-java-app-from-container-registry-using-maven-plugin.md",
      "redirect_url": "/azure/developer/java/spring-framework/deploy-spring-boot-java-app-on-linux"
    },
    {
      "source_path": "articles/jenkins/azure-dev-spaces-and-aks.md",
      "redirect_url": "/azure/developer/jenkins"
    },
    {
      "source_path": "articles/jenkins/deploy-from-github-to-azure-app-service.md",
      "redirect_url": "/azure/developer/jenkins/deploy-to-azure-app-service-using-azure-cli"
    },
    {
      "source_path": "articles/jenkins/deploy-to-azure-app-service-using-plugin.md",
      "redirect_url": "/azure/developer/jenkins/deploy-to-azure-app-service-using-azure-cli"
    },
    {
      "source_path": "articles/jenkins/deploy-to-aks-using-blue-green-deployment-pattern.md",
      "redirect_url": "/azure/developer/jenkins/deploy-from-github-to-aks"
    }
  ]
}<|MERGE_RESOLUTION|>--- conflicted
+++ resolved
@@ -685,7 +685,6 @@
       "redirect_url": "/azure/developer/python/azure-sdk-overview"
     },
     {
-<<<<<<< HEAD
       "source_path": "articles/python/tutorial-vs-code-serverless-python-01.md",
       "redirect_url": "/azure/azure-functions/create-first-function-vs-code-python"
     },
@@ -717,11 +716,9 @@
       "source_path": "articles/python/tutorial-vs-code-serverless-python-08.md",
       "redirect_url": "/azure/azure-functions/create-first-function-vs-code-python"
     },
-=======
       "source_path": "articles/python/cloud-azure-terminology.md",
       "redirect_url": "/azure/azure-glossary-cloud-terminology"
     },    
->>>>>>> 43c2b4d9
     {
       "source_path": "articles/go/azure-sdk-go-auth-aad-samples.md",
       "redirect_url": "/azure/developer/go/azure-sdk-auth-aad-samples"
