{
  "redirections": [
    {
      "source_path": "articles/java/sdk/index.yml",
      "redirect_url": "articles/java/index.yml",
      "redirect_document_id": false
    },
    {
      "source_path": "articles/java/migration/index.md",
      "redirect_url": "articles/java/migration/migration-overview.md",
      "redirect_document_id": false
    },
    {
      "source_path": "articles/java/tools/index.md",
      "redirect_url": "articles/java/tools/java-azure-tools.md",
      "redirect_document_id": false
    },
    {
      "source_path": "java/microprofile/cicd-microprofile-vsts.md",
      "redirect_url": "articles/java/eclipse-microprofile/cicd-microprofile.md",
      "redirect_document_id": true
    },
    {
      "source_path": "java/spring-framework/deploy-spring-boot-java-app-using-fabric8-maven-plugin.md",
      "redirect_url": "articles/java/spring-framework/index.yml",
      "redirect_document_id": false
    },
    {
      "source_path": "java/intellij/azure-toolkit-for-intellij.md",
      "redirect_url": "articles/java/tookit-for-intellij/index.yml",
      "redirect_document_id": true
    },
    {
      "source_path": "java/intellij/azure-toolkit-for-intellij-publish-spring-boot-docker-app.md",
      "redirect_url": "articles/java/tookit-for-intellij/index.yml",
      "redirect_document_id": false
    },
    {
      "source_path": "java/intellij/azure-toolkit-for-intellij-publish-as-docker-container.md",
      "redirect_url": "articles/java/tookit-for-intellij/index.yml",
      "redirect_document_id": false
    },
    {
      "source_path": "java/eclipse/azure-toolkit-for-eclipse.md",
      "redirect_url": "articles/java/tookit-for-eclipse/index.yml",
      "redirect_document_id": true
    },
    {
      "source_path": "java/eclipse/azure-toolkit-for-eclipse-publish-spring-boot-docker-app.md",
      "redirect_url": "articles/java/tookit-for-eclipse/index.yml",
      "redirect_document_id": false
    },
    {
      "source_path": "java/eclipse/azure-toolkit-for-eclipse-publish-as-docker-container.md",
      "redirect_url": "articles/java/tookit-for-eclipse/index.yml",
      "redirect_document_id": false
    },
    {
      "source_path": "java/java-azure-tools.md",
      "redirect_url": "articles/java/tools/java-azure-tools.md",
      "redirect_document_id": true
    },
    {
      "source_path": "java/java-get-started-with-logzio.md",
      "redirect_url": "articles/java/tools/java-get-started-with-logzio.md",
      "redirect_document_id": true
    },
    {
      "source_path": "java/java-sdk-add-certificate-ca-store.md",
      "redirect_url": "articles/java/sdk/java-sdk-add-certificate-ca-store.md",
      "redirect_document_id": true
    },
    {
      "source_path": "java/java-sdk-azure-authenticate.md",
      "redirect_url": "articles/java/sdk/java-sdk-azure-authenticate.md",
      "redirect_document_id": true
    },
    {
      "source_path": "java/java-sdk-azure-concepts.md",
      "redirect_url": "articles/java/sdk/java-sdk-azure-concepts.md",
      "redirect_document_id": true
    },
    {
      "source_path": "java/java-sdk-azure-containers-samples.md",
      "redirect_url": "articles/java/sdk/java-sdk-azure-containers-samples.md",
      "redirect_document_id": true
    },
    {
      "source_path": "java/java-sdk-azure-get-started.md",
      "redirect_url": "articles/java/sdk/java-sdk-azure-get-started.md",
      "redirect_document_id": true
    },
    {
      "source_path": "java/java-sdk-azure-log.md",
      "redirect_url": "articles/java/sdk/java-sdk-azure-log.md",
      "redirect_document_id": true
    },
    {
      "source_path": "java/java-sdk-azure-release-notes.md",
      "redirect_url": "articles/java/sdk/java-sdk-azure-release-notes.md",
      "redirect_document_id": true
    },
    {
      "source_path": "java/java-sdk-azure-security-samples.md",
      "redirect_url": "articles/java/sdk/java-sdk-azure-security-samples.md",
      "redirect_document_id": true
    },
    {
      "source_path": "java/java-sdk-azure-sql-database-samples.md",
      "redirect_url": "articles/java/sdk/java-sdk-azure-sql-database-samples.md",
      "redirect_document_id": true
    },
    {
      "source_path": "java/java-sdk-azure-virtual-machine-samples.md",
      "redirect_url": "articles/java/sdk/java-sdk-azure-virtual-machine-samples.md",
      "redirect_document_id": true
    },
    {
      "source_path": "java/java-sdk-azure-web-apps-samples.md",
      "redirect_url": "articles/java/sdk/java-sdk-azure-web-apps-samples.md",
      "redirect_document_id": true
    },
    {
      "source_path": "java/java-sdk-configure-webapp-sources.md",
      "redirect_url": "articles/java/sdk/java-sdk-configure-webapp-sources.md",
      "redirect_document_id": true
    },
    {
      "source_path": "java/java-sdk-manage-sql-elastic-pools.md",
      "redirect_url": "articles/java/sdk/java-sdk-manage-sql-elastic-pools.md",
      "redirect_document_id": true
    },
    {
      "source_path": "java/java-sdk-manage-storage-accounts.md",
      "redirect_url": "articles/java/sdk/java-sdk-manage-storage-accounts.md",
      "redirect_document_id": true
    },
    {
      "source_path": "java/java-sdk-manage-virtual-machines.md",
      "redirect_url": "articles/java/sdk/java-sdk-manage-virtual-machines.md",
      "redirect_document_id": true
    },
    {
      "source_path": "java/java-sdk-manage-virtual-networks.md",
      "redirect_url": "articles/java/sdk/java-sdk-manage-virtual-networks.md",
      "redirect_document_id": true
    },
    {
      "source_path": "java/java-sdk-manage-vm-scalesets.md",
      "redirect_url": "articles/java/sdk/java-sdk-manage-vm-scalesets.md",
      "redirect_document_id": true
    },
    {
      "source_path": "java/java-sdk-virtual-machines-in-parallel.md",
      "redirect_url": "articles/java/sdk/java-sdk-virtual-machines-in-parallel.md",
      "redirect_document_id": true
    },
    {
      "source_path": "java/migrate-java-se-to-java-se-app-service.md",
      "redirect_url": "articles/java/migration/migrate-java-se-to-java-se-app-service.md",
      "redirect_document_id": true
    },
    {
      "source_path": "java/migrate-tomcat-to-containers-on-azure-kubernetes-service.md",
      "redirect_url": "articles/java/migration/migrate-tomcat-to-containers-on-azure-kubernetes-service.md",
      "redirect_document_id": true
    },
    {
      "source_path": "java/migrate-tomcat-to-tomcat-app-service.md",
      "redirect_url": "articles/java/migration/migrate-tomcat-to-tomcat-app-service.md",
      "redirect_document_id": true
    },
    {
      "source_path": "java/migrate-weblogic-to-virtual-machines.md",
      "redirect_url": "articles/java/migration/migrate-weblogic-to-virtual-machines.md",
      "redirect_document_id": true
    },
    {
      "source_path": "java/migrate-weblogic-to-wildfly-on-azure-kubernetes-service.md",
      "redirect_url": "articles/java/migration/migrate-weblogic-to-wildfly-on-azure-kubernetes-service.md",
      "redirect_document_id": true
    },
    {
      "source_path": "java/migrate-websphere-to-wildfly-on-azure-kubernetes-service.md",
      "redirect_url": "articles/java/migration/migrate-websphere-to-wildfly-on-azure-kubernetes-service.md",
      "redirect_document_id": true
    },
    {
      "source_path": "java/migration-overview.md",
      "redirect_url": "articles/java/migration/migration-overview.md",
      "redirect_document_id": true
    },
    {
      "source_path": "java/eclipse/azure-toolkit-for-eclipse-azure-project-properties.md",
      "redirect_url": "articles/java/toolkit-for-eclipse/azure-toolkit-for-eclipse-azure-project-properties.md",
      "redirect_document_id": true
    },
    {
      "source_path": "java/eclipse/azure-toolkit-for-eclipse-azure-role-properties.md",
      "redirect_url": "articles/java/toolkit-for-eclipse/azure-toolkit-for-eclipse-azure-role-properties.md",
      "redirect_document_id": true
    },
    {
      "source_path": "java/eclipse/azure-toolkit-for-eclipse-azure-service-endpoints.md",
      "redirect_url": "articles/java/toolkit-for-eclipse/azure-toolkit-for-eclipse-azure-service-endpoints.md",
      "redirect_document_id": true
    },
    {
      "source_path": "java/eclipse/azure-toolkit-for-eclipse-azure-storage-account-list.md",
      "redirect_url": "articles/java/toolkit-for-eclipse/azure-toolkit-for-eclipse-azure-storage-account-list.md",
      "redirect_document_id": true
    },
    {
      "source_path": "java/eclipse/azure-toolkit-for-eclipse-create-hello-world-web-app-legacy-version.md",
      "redirect_url": "articles/java/toolkit-for-eclipse/azure-toolkit-for-eclipse-create-hello-world-web-app-legacy-version.md",
      "redirect_document_id": true
    },
    {
      "source_path": "java/eclipse/azure-toolkit-for-eclipse-create-hello-world-web-app.md",
      "redirect_url": "articles/java/toolkit-for-eclipse/azure-toolkit-for-eclipse-create-hello-world-web-app.md",
      "redirect_document_id": true
    },
    {
      "source_path": "java/eclipse/azure-toolkit-for-eclipse-deploying-large-deployments.md",
      "redirect_url": "articles/java/toolkit-for-eclipse/azure-toolkit-for-eclipse-deploying-large-deployments.md",
      "redirect_document_id": true
    },
    {
      "source_path": "java/eclipse/azure-toolkit-for-eclipse-displaying-javadoc-content-for-azure-libraries.md",
      "redirect_url": "articles/java/toolkit-for-eclipse/azure-toolkit-for-eclipse-displaying-javadoc-content-for-azure-libraries.md",
      "redirect_document_id": true
    },
    {
      "source_path": "java/eclipse/azure-toolkit-for-eclipse-enable-session-affinity.md",
      "redirect_url": "articles/java/toolkit-for-eclipse/azure-toolkit-for-eclipse-enable-session-affinity.md",
      "redirect_document_id": true
    },
    {
      "source_path": "java/eclipse/azure-toolkit-for-eclipse-enabling-remote-access-for-azure-deployments.md",
      "redirect_url": "articles/java/toolkit-for-eclipse/azure-toolkit-for-eclipse-enabling-remote-access-for-azure-deployments.md",
      "redirect_document_id": true
    },
    {
      "source_path": "java/eclipse/azure-toolkit-for-eclipse-hello-world-web-app-linux.md",
      "redirect_url": "articles/java/toolkit-for-eclipse/azure-toolkit-for-eclipse-hello-world-web-app-linux.md",
      "redirect_document_id": true
    },
    {
      "source_path": "java/eclipse/azure-toolkit-for-eclipse-installation.md",
      "redirect_url": "articles/java/toolkit-for-eclipse/azure-toolkit-for-eclipse-installation.md",
      "redirect_document_id": true
    },
    {
      "source_path": "java/eclipse/azure-toolkit-for-eclipse-managing-redis-caches-using-azure-explorer.md",
      "redirect_url": "articles/java/toolkit-for-eclipse/azure-toolkit-for-eclipse-managing-redis-caches-using-azure-explorer.md",
      "redirect_document_id": true
    },
    {
      "source_path": "java/eclipse/azure-toolkit-for-eclipse-managing-storage-accounts-using-azure-explorer.md",
      "redirect_url": "articles/java/toolkit-for-eclipse/azure-toolkit-for-eclipse-managing-storage-accounts-using-azure-explorer.md",
      "redirect_document_id": true
    },
    {
      "source_path": "java/eclipse/azure-toolkit-for-eclipse-managing-virtual-machines-using-azure-explorer.md",
      "redirect_url": "articles/java/toolkit-for-eclipse/azure-toolkit-for-eclipse-managing-virtual-machines-using-azure-explorer.md",
      "redirect_document_id": true
    },
    {
      "source_path": "java/eclipse/azure-toolkit-for-eclipse-sign-in-instructions.md",
      "redirect_url": "articles/java/toolkit-for-eclipse/azure-toolkit-for-eclipse-sign-in-instructions.md",
      "redirect_document_id": true
    },
    {
      "source_path": "java/eclipse/azure-toolkit-for-eclipse-whats-new.md",
      "redirect_url": "articles/java/toolkit-for-eclipse/azure-toolkit-for-eclipse-whats-new.md",
      "redirect_document_id": true
    },
    {
      "source_path": "java/eclipse/index.yml",
      "redirect_url": "articles/java/toolkit-for-eclipse/index.yml",
      "redirect_document_id": true
    },
    {
      "source_path": "java/intellij/azure-toolkit-for-intellij-create-hello-world-web-app-legacy-version.md",
      "redirect_url": "articles/java/toolkit-for-intellij/azure-toolkit-for-intellij-create-hello-world-web-app-legacy-version.md",
      "redirect_document_id": true
    },
    {
      "source_path": "java/intellij/azure-toolkit-for-intellij-create-hello-world-web-app.md",
      "redirect_url": "articles/java/toolkit-for-intellij/azure-toolkit-for-intellij-create-hello-world-web-app.md",
      "redirect_document_id": true
    },
    {
      "source_path": "java/intellij/azure-toolkit-for-intellij-hello-world-web-app-linux.md",
      "redirect_url": "articles/java/toolkit-for-intellij/azure-toolkit-for-intellij-hello-world-web-app-linux.md",
      "redirect_document_id": true
    },
    {
      "source_path": "java/intellij/azure-toolkit-for-intellij-installation.md",
      "redirect_url": "articles/java/toolkit-for-intellij/azure-toolkit-for-intellij-installation.md",
      "redirect_document_id": true
    },
    {
      "source_path": "java/intellij/azure-toolkit-for-intellij-managing-redis-caches-using-azure-explorer.md",
      "redirect_url": "articles/java/toolkit-for-intellij/azure-toolkit-for-intellij-managing-redis-caches-using-azure-explorer.md",
      "redirect_document_id": true
    },
    {
      "source_path": "java/intellij/azure-toolkit-for-intellij-managing-storage-accounts-using-azure-explorer.md",
      "redirect_url": "articles/java/toolkit-for-intellij/azure-toolkit-for-intellij-managing-storage-accounts-using-azure-explorer.md",
      "redirect_document_id": true
    },
    {
      "source_path": "java/intellij/azure-toolkit-for-intellij-managing-virtual-machines-using-azure-explorer.md",
      "redirect_url": "articles/java/toolkit-for-intellij/azure-toolkit-for-intellij-managing-virtual-machines-using-azure-explorer.md",
      "redirect_document_id": true
    },
    {
      "source_path": "java/intellij/azure-toolkit-for-intellij-sign-in-instructions.md",
      "redirect_url": "articles/java/toolkit-for-intellij/azure-toolkit-for-intellij-sign-in-instructions.md",
      "redirect_document_id": true
    },
    {
      "source_path": "java/intellij/azure-toolkit-for-intellij-whats-new.md",
      "redirect_url": "articles/java/toolkit-for-intellij/azure-toolkit-for-intellij-whats-new.md",
      "redirect_document_id": true
    },
    {
      "source_path": "java/intellij/index.yml",
      "redirect_url": "articles/java/toolkit-for-intellij/index.yml",
      "redirect_document_id": true
    },
    {
      "source_path": "java/jdk/index.md",
      "redirect_url": "articles/java/jdk/index.md",
      "redirect_document_id": true
    },
    {
      "source_path": "java/jdk/java-jdk-docker-images.md",
      "redirect_url": "articles/java/jdk/java-jdk-docker-images.md",
      "redirect_document_id": true
    },
    {
      "source_path": "java/jdk/java-jdk-flight-recorder-and-mission-control.md",
      "redirect_url": "articles/java/jdk/java-jdk-flight-recorder-and-mission-control.md",
      "redirect_document_id": true
    },
    {
      "source_path": "java/jdk/java-jdk-install.md",
      "redirect_url": "articles/java/jdk/java-jdk-install.md",
      "redirect_document_id": true
    },
    {
<<<<<<< HEAD
      "source_path": "java/jdk/reasons-to-move-to-java-11.md",
      "redirect_url": "articles/java/jdk/reasons-to-move-to-java-11.md",
      "redirect_document_id": true
    },
    {
      "source_path": "java/jdk/transition-from-java-8-to-java-11.md",
      "redirect_url": "articles/java/jdk/transition-from-java-8-to-java-11.md",
      "redirect_document_id": true
=======
        "source_path": "java/intellij/azure-toolkit-for-intellij.md",
        "redirect_url": "/azure/java/intellij",
        "redirect_document_id": false
>>>>>>> 0cbed6ea
    },
    {
      "source_path": "java/microprofile/cicd-microprofile.md",
      "redirect_url": "articles/java/eclipse-microprofile/cicd-microprofile.md",
      "redirect_document_id": true
    },
    {
      "source_path": "java/microprofile/configure-microprofile-with-keyvault.md",
      "redirect_url": "articles/java/eclipse-microprofile/configure-microprofile-with-keyvault.md",
      "redirect_document_id": true
    },
    {
<<<<<<< HEAD
      "source_path": "java/microprofile/deploy-microprofile-to-container-instances.md",
      "redirect_url": "articles/java/eclipse-microprofile/deploy-microprofile-to-container-instances.md",
      "redirect_document_id": true
=======
        "source_path": "java/eclipse/azure-toolkit-for-eclipse.md",
        "redirect_url": "/azure/java/eclipse",
        "redirect_document_id": false
>>>>>>> 0cbed6ea
    },
    {
      "source_path": "java/microprofile/deploy-microprofile-to-web-app-for-containers.md",
      "redirect_url": "articles/java/eclipse-microprofile/deploy-microprofile-to-web-app-for-containers.md",
      "redirect_document_id": true
    },
    {
      "source_path": "java/microprofile/index.yml",
      "redirect_url": "articles/java/eclipse-microprofile/index.yml",
      "redirect_document_id": true
    },
    {
      "source_path": "java/spring-framework/configure-spring-app-with-cosmos-db-on-app-service-linux.md",
      "redirect_url": "articles/java/spring-framework/configure-spring-app-with-cosmos-db-on-app-service-linux.md",
      "redirect_document_id": true
    },
    {
      "source_path": "java/spring-framework/configure-spring-boot-initializer-java-app-with-redis-cache.md",
      "redirect_url": "articles/java/spring-framework/configure-spring-boot-initializer-java-app-with-redis-cache.md",
      "redirect_document_id": true
    },
    {
      "source_path": "java/spring-framework/configure-spring-boot-java-applicationinsights.md",
      "redirect_url": "articles/java/spring-framework/configure-spring-boot-java-applicationinsights.md",
      "redirect_document_id": true
    },
    {
      "source_path": "java/spring-framework/configure-spring-boot-starter-java-app-with-azure-active-directory-b2c-oidc.md",
      "redirect_url": "articles/java/spring-framework/configure-spring-boot-starter-java-app-with-azure-active-directory-b2c-oidc.md",
      "redirect_document_id": true
    },
    {
      "source_path": "java/spring-framework/configure-spring-boot-starter-java-app-with-azure-active-directory.md",
      "redirect_url": "articles/java/spring-framework/configure-spring-boot-starter-java-app-with-azure-active-directory.md",
      "redirect_document_id": true
    },
    {
      "source_path": "java/spring-framework/configure-spring-boot-starter-java-app-with-azure-key-vault.md",
      "redirect_url": "articles/java/spring-framework/configure-spring-boot-starter-java-app-with-azure-key-vault.md",
      "redirect_document_id": true
    },
    {
      "source_path": "java/spring-framework/configure-spring-boot-starter-java-app-with-azure-service-bus.md",
      "redirect_url": "articles/java/spring-framework/configure-spring-boot-starter-java-app-with-azure-service-bus.md",
      "redirect_document_id": true
    },
    {
      "source_path": "java/spring-framework/configure-spring-boot-starter-java-app-with-azure-storage-api.md",
      "redirect_url": "articles/java/spring-framework/configure-spring-boot-starter-java-app-with-azure-storage-api.md",
      "redirect_document_id": true
    },
    {
      "source_path": "java/spring-framework/configure-spring-boot-starter-java-app-with-azure-storage.md",
      "redirect_url": "articles/java/spring-framework/configure-spring-boot-starter-java-app-with-azure-storage.md",
      "redirect_document_id": true
    },
    {
      "source_path": "java/spring-framework/configure-spring-boot-starter-java-app-with-cosmos-db.md",
      "redirect_url": "articles/java/spring-framework/configure-spring-boot-starter-java-app-with-cosmos-db.md",
      "redirect_document_id": true
    },
    {
      "source_path": "java/spring-framework/configure-spring-cloud-stream-binder-java-app-azure-event-hub.md",
      "redirect_url": "articles/java/spring-framework/configure-spring-cloud-stream-binder-java-app-azure-event-hub.md",
      "redirect_document_id": true
    },
    {
      "source_path": "java/spring-framework/configure-spring-cloud-stream-binder-java-app-kafka-azure-event-hub.md",
      "redirect_url": "articles/java/spring-framework/configure-spring-cloud-stream-binder-java-app-kafka-azure-event-hub.md",
      "redirect_document_id": true
    },
    {
      "source_path": "java/spring-framework/configure-spring-cloud-stream-binder-java-app-with-service-bus.md",
      "redirect_url": "articles/java/spring-framework/configure-spring-cloud-stream-binder-java-app-with-service-bus.md",
      "redirect_document_id": true
    },
    {
      "source_path": "java/spring-framework/configure-spring-data-apache-cassandra-with-cosmos-db.md",
      "redirect_url": "articles/java/spring-framework/configure-spring-data-apache-cassandra-with-cosmos-db.md",
      "redirect_document_id": true
    },
    {
      "source_path": "java/spring-framework/configure-spring-data-gremlin-java-app-with-cosmos-db.md",
      "redirect_url": "articles/java/spring-framework/configure-spring-data-gremlin-java-app-with-cosmos-db.md",
      "redirect_document_id": true
    },
    {
      "source_path": "java/spring-framework/configure-spring-data-jdbc-with-azure-mysql.md",
      "redirect_url": "articles/java/spring-framework/configure-spring-data-jdbc-with-azure-mysql.md",
      "redirect_document_id": true
    },
    {
      "source_path": "java/spring-framework/configure-spring-data-jdbc-with-azure-postgresql.md",
      "redirect_url": "articles/java/spring-framework/configure-spring-data-jdbc-with-azure-postgresql.md",
      "redirect_document_id": true
    },
    {
      "source_path": "java/spring-framework/configure-spring-data-jdbc-with-azure-sql-server.md",
      "redirect_url": "articles/java/spring-framework/configure-spring-data-jdbc-with-azure-sql-server.md",
      "redirect_document_id": true
    },
    {
      "source_path": "java/spring-framework/configure-spring-data-jpa-with-azure-mysql.md",
      "redirect_url": "articles/java/spring-framework/configure-spring-data-jpa-with-azure-mysql.md",
      "redirect_document_id": true
    },
    {
      "source_path": "java/spring-framework/configure-spring-data-jpa-with-azure-postgresql.md",
      "redirect_url": "articles/java/spring-framework/configure-spring-data-jpa-with-azure-postgresql.md",
      "redirect_document_id": true
    },
    {
      "source_path": "java/spring-framework/configure-spring-data-jpa-with-azure-sql-server.md",
      "redirect_url": "articles/java/spring-framework/configure-spring-data-jpa-with-azure-sql-server.md",
      "redirect_document_id": true
    },
    {
      "source_path": "java/spring-framework/configure-spring-data-mongodb-with-cosmos-db.md",
      "redirect_url": "articles/java/spring-framework/configure-spring-data-mongodb-with-cosmos-db.md",
      "redirect_document_id": true
    },
    {
      "source_path": "java/spring-framework/deploy-containerized-spring-boot-java-app-with-maven-plugin.md",
      "redirect_url": "articles/java/spring-framework/deploy-containerized-spring-boot-java-app-with-maven-plugin.md",
      "redirect_document_id": true
    },
    {
      "source_path": "java/spring-framework/deploy-spring-boot-java-app-from-container-registry-using-maven-plugin.md",
      "redirect_url": "articles/java/spring-framework/deploy-spring-boot-java-app-from-container-registry-using-maven-plugin.md",
      "redirect_document_id": true
    },
    {
      "source_path": "java/spring-framework/deploy-spring-boot-java-app-on-kubernetes.md",
      "redirect_url": "articles/java/spring-framework/deploy-spring-boot-java-app-on-kubernetes.md",
      "redirect_document_id": true
    },
    {
      "source_path": "java/spring-framework/deploy-spring-boot-java-app-on-linux.md",
      "redirect_url": "articles/java/spring-framework/deploy-spring-boot-java-app-on-linux.md",
      "redirect_document_id": true
    },
    {
      "source_path": "java/spring-framework/deploy-spring-boot-java-app-with-maven-plugin.md",
      "redirect_url": "articles/java/spring-framework/deploy-spring-boot-java-app-with-maven-plugin.md",
      "redirect_document_id": true
    },
    {
      "source_path": "java/spring-framework/getting-started-with-spring-cloud-function-in-azure.md",
      "redirect_url": "articles/java/spring-framework/getting-started-with-spring-cloud-function-in-azure.md",
      "redirect_document_id": true
    },
    {
      "source_path": "java/spring-framework/how-to-guides-spring-data-cosmosdb.md",
      "redirect_url": "articles/java/spring-framework/how-to-guides-spring-data-cosmosdb.md",
      "redirect_document_id": true
    },
    {
      "source_path": "java/spring-framework/index.yml",
      "redirect_url": "articles/java/spring-framework/index.yml",
      "redirect_document_id": true
    },
    {
      "source_path": "java/spring-framework/spring-app-service-e2e.md",
      "redirect_url": "articles/java/spring-framework/spring-app-service-e2e.md",
      "redirect_document_id": true
    },
    {
      "source_path": "java/spring-framework/spring-boot-starters-for-azure.md",
      "redirect_url": "articles/java/spring-framework/spring-boot-starters-for-azure.md",
      "redirect_document_id": true
    },
    {
      "source_path": "java/eclipse/azure-toolkit-for-eclipse-azure-project-properties.md",
      "redirect_url": "/azure/java/eclipse",
      "redirect_document_id": false
    },
    {
      "source_path": "java/eclipse/azure-toolkit-for-eclipse-enable-session-affinity.md",
      "redirect_url": "/azure/java/eclipse",
      "redirect_document_id": false
    },
    {
      "source_path": "java/eclipse/azure-toolkit-for-eclipse-deploying-large-deployments.md",
      "redirect_url": "/azure/java/eclipse",
      "redirect_document_id": false
    },
    {
      "source_path": "java/eclipse/azure-toolkit-for-eclipse-azure-role-properties.md",
      "redirect_url": "/azure/java/eclipse",
      "redirect_document_id": false
    },
    {
      "source_path": "java/eclipse/azure-toolkit-for-eclipse-azure-service-endpoints.md",
      "redirect_url": "/azure/java/eclipse",
      "redirect_document_id": false
    },
    {
      "source_path": "java/eclipse/azure-toolkit-for-eclipse-azure-storage-account-list.md",
      "redirect_url": "/azure/java/eclipse",
      "redirect_document_id": false
    },
    {
      "source_path": "java/eclipse/azure-toolkit-for-eclipse-enabling-remote-access-for-azure-deployments.md",
      "redirect_url": "/azure/java/eclipse",
      "redirect_document_id": false
    },
    {
      "source_path": "javascript/overview.md",
      "redirect_url": "/azure/javascript/",
      "redirect_document_id": false
    },
    {
      "source_path": "javascript/node-sdk-azure-install.md",
      "redirect_url": "/javascript/api/?view=azure-node-latest",
      "redirect_document_id": false
    },
    {
      "source_path": "javascript/node-sdk-azure-get-started.md",
      "redirect_url": "/azure/javascript/",
      "redirect_document_id": false
    },
    {
      "source_path": "javascript/node-samples-services-appservice.md",
      "redirect_url": "https://docs.microsoft.com/samples/browse/?languages=javascript%2Cnodejs&products=azure-functions%2Cazure-app-service%2Cazure-logic-apps",
      "redirect_document_id": false
    },
    {
      "source_path": "javascript/node-samples-services-web-and-mobile.md",
      "redirect_url": "https://docs.microsoft.com/samples/browse/?languages=javascript%2Cnodejs&products=azure-functions%2Cazure-app-service%2Cazure-logic-apps",
      "redirect_document_id": false
    },
    {
      "source_path": "javascript/node-samples-billing.md",
      "redirect_url": "/samples/browse/?languages=javascript%2Cnodejs",
      "redirect_document_id": false
    },
    {
      "source_path": "javascript/node-samples-services-compute.md",
      "redirect_url": "https://docs.microsoft.com/samples/browse/?languages=javascript%2Cnodejs",
      "redirect_document_id": false
    },
    {
      "source_path": "javascript/node-samples-services-database.md",
      "redirect_url": "https://docs.microsoft.com/samples/browse/?languages=javascript%2Cnodejs&products=azure-cosmos-db%2Cazure-sql-database",
      "redirect_document_id": false
    },
    {
      "source_path": "javascript/node-samples-services-iot.md",
      "redirect_url": "https://docs.microsoft.com/samples/browse/?languages=javascript%2Cnodejs&products=azure-iot-hub%2Cazure-iot-edge%2Cazure-iot-central",
      "redirect_document_id": false
    },
    {
      "source_path": "javascript/node-samples-services-security-and-identity.md",
      "redirect_url": "https://docs.microsoft.com/samples/browse/?languages=javascript%2Cnodejs&products=azure-active-directory%2Cazure-key-vault",
      "redirect_document_id": false
    },
    {
      "source_path": "javascript/node-samples-services-storage.md",
      "redirect_url": "https://docs.microsoft.com/samples/browse/?languages=javascript%2Cnodejs&products=azure-storage",
      "redirect_document_id": false
    },
    {
      "source_path": "javascript/node-tutorials-services-databases.md",
      "redirect_url": "https://docs.microsoft.com/samples/browse/?languages=javascript%2Cnodejs&products=azure-cosmos-db%2Cazure-sql-database",
      "redirect_document_id": false
    },
    {
      "source_path": "javascript/node-tutorials-services-enterprise.md",
      "redirect_url": "https://docs.microsoft.com/samples/browse/?languages=javascript%2Cnodejs&products=azure-iot-hub%2Cazure-iot-edge%2Cazure-iot-central",
      "redirect_document_id": false
    },
    {
      "source_path": "javascript/node-tutorials-services-messaging-and-iot.md",
      "redirect_url": "https://docs.microsoft.com/samples/browse/?languages=javascript%2Cnodejs&products=azure-iot-hub%2Cazure-iot-edge%2Cazure-iot-central",
      "redirect_document_id": false
    },
    {
      "source_path": "javascript/node-tutorials-services-storage.md",
      "redirect_url": "https://docs.microsoft.com/samples/browse/?languages=javascript%2Cnodejs&products=azure-storage",
      "redirect_document_id": false
    },
    {
      "source_path": "python/python-sdk-azure-sql-database-samples.md",
      "redirect_url": "https://docs.microsoft.com/samples/browse/?languages=python&products=azure-cosmos-db%2Cazure-sql-database",
      "redirect_document_id": false
    },
    {
      "source_path": "python/python-sdk-azure-virtual-machine-samples.md",
      "redirect_url": "https://docs.microsoft.com/samples/browse/?languages=python&products=azure-virtual-machines",
      "redirect_document_id": false
    },
    {
      "source_path": "python/python-sdk-azure-web-apps-samples.md",
      "redirect_url": "https://docs.microsoft.com/samples/browse/?languages=python&products=azure-functions%2Cazure-app-service%2Cazure-logic-apps",
      "redirect_document_id": false
    },
    {
      "source_path": "python/python-sdk-azure-release-notes.md",
      "redirect_url": "/azure/developer/python/azure-sdk-overview",
      "redirect_document_id": false
    },
    {
      "source_path": "python/python-sdk-azure-tools.md",
      "redirect_url": "https://docs.microsoft.com/azure/developer/python/azure-tools",
      "redirect_document_id": true
    },
    {
      "source_path": "python/python-azure-tools.md",
      "redirect_url": "/azure/developer/python/azure-tools",
      "redirect_document_id": false
    },
    {
      "source_path": "python/python-sdk-azure-authenticate.md",
      "redirect_url": "https://docs.microsoft.com/azure/developer/python/azure-sdk-authenticate",
      "redirect_document_id": true
    },
    {
      "source_path": "python/python-sdk-azure-get-started.yml",
      "redirect_url": "https://docs.microsoft.com/azure/developer/python/azure-sdk-get-started",
      "redirect_document_id": true
    },
    {
      "source_path": "python/python-sdk-azure-multi-cloud.md",
      "redirect_url": "https://docs.microsoft.com/azure/developer/python/azure-sdk-multi-cloud",
      "redirect_document_id": true
    },
    {
      "source_path": "python/python-sdk-azure-operation-config.md",
      "redirect_url": "https://docs.microsoft.com/azure/developer/python/azure-sdk-operation-config",
      "redirect_document_id": true
    },
    {
      "source_path": "python/python-sdk-azure-overview.md",
      "redirect_url": "https://docs.microsoft.com/azure/developer/python/azure-sdk-overview",
      "redirect_document_id": true
    },
    {
      "source_path": "python/python-sdk-azure-samples-list-images.md",
      "redirect_url": "https://docs.microsoft.com/azure/developer/python/azure-sdk-samples-list-images",
      "redirect_document_id": true
    },
    {
      "source_path": "python/python-sdk-azure-samples-logic-app-workflow.md",
      "redirect_url": "https://docs.microsoft.com/azure/developer/python/azure-sdk-samples-logic-app-workflow",
      "redirect_document_id": true
    },
    {
      "source_path": "python/python-sdk-azure-samples-managed-disks.md",
      "redirect_url": "https://docs.microsoft.com/azure/developer/python/azure-sdk-samples-managed-disks",
      "redirect_document_id": true
    },
    {
      "source_path": "python/python-sdk-azure-samples-monitor-vms.md",
      "redirect_url": "https://docs.microsoft.com/azure/developer/python/azure-sdk-samples-monitor-vms",
      "redirect_document_id": true
    },
    {
      "source_path": "go-redirects/azure-sdk-go-auth-aad-samples.md",
      "redirect_url": "https://docs.microsoft.com/azure/developer/go/azure-sdk-auth-aad-samples",
      "redirect_document_id": true
    },
    {
      "source_path": "go-redirects/azure-sdk-go-authorization.md",
      "redirect_url": "https://docs.microsoft.com/azure/developer/go/azure-sdk-authorization",
      "redirect_document_id": true
    },
    {
      "source_path": "go-redirects/azure-sdk-go-compute-networking-samples.md",
      "redirect_url": "https://docs.microsoft.com/azure/developer/go/azure-sdk-compute-networking-samples",
      "redirect_document_id": true
    },
    {
      "source_path": "go-redirects/azure-sdk-go-containers-samples.md",
      "redirect_url": "https://docs.microsoft.com/azure/developer/go/azure-sdk-containers-samples",
      "redirect_document_id": true
    },
    {
      "source_path": "go-redirects/azure-sdk-go-install.md",
      "redirect_url": "https://docs.microsoft.com/azure/developer/go/azure-sdk-install",
      "redirect_document_id": false
    },
    {
      "source_path": "go-redirects/azure-sdk-go-qs-vm.md",
      "redirect_url": "https://docs.microsoft.com/azure/developer/go/azure-sdk-qs-vm",
      "redirect_document_id": false
    },
    {
      "source_path": "go-redirects/azure-sdk-go-sql-database-samples.md",
      "redirect_url": "https://docs.microsoft.com/azure/developer/go/azure-sdk-sql-database-samples",
      "redirect_document_id": false
    },
    {
      "source_path": "go-redirects/azure-sdk-go-tools.md",
      "redirect_url": "https://docs.microsoft.com/azure/developer/go/azure-sdk-tools",
      "redirect_document_id": false
    },
    {
      "source_path": "go-redirects/index.md",
      "redirect_url": "https://docs.microsoft.com/azure/developer/go",
      "redirect_document_id": false
    },
    {
      "source_path": "go/azure-sdk-go-auth-aad-samples.md",
      "redirect_url": "https://docs.microsoft.com/azure/developer/go/azure-sdk-auth-aad-samples",
      "redirect_document_id": false
    },
    {
      "source_path": "go/azure-sdk-go-authorization.md",
      "redirect_url": "https://docs.microsoft.com/azure/developer/go/azure-sdk-authorization",
      "redirect_document_id": false
    },
    {
      "source_path": "go/azure-sdk-go-compute-network-samples.md",
      "redirect_url": "https://docs.microsoft.com/azure/developer/go/azure-sdk-compute-network-samples",
      "redirect_document_id": false
    },    
    {
      "source_path": "go/azure-sdk-go-containers-samples.md",
      "redirect_url": "https://docs.microsoft.com/azure/developer/go/azure-sdk-containers-samples",
      "redirect_document_id": false
    },
    {
      "source_path": "go/azure-sdk-go-install.md",
      "redirect_url": "https://docs.microsoft.com/azure/developer/go/azure-sdk-install",
      "redirect_document_id": false
    },
    {
      "source_path": "go/azure-sdk-go-qs-vm.md",
      "redirect_url": "https://docs.microsoft.com/azure/developer/go/azure-sdk-qs-vm",
      "redirect_document_id": false
    },
    {
      "source_path": "go/azure-sdk-go-sql-database-samples.md",
      "redirect_url": "https://docs.microsoft.com/azure/developer/go/azure-sdk-sql-database-samples",
      "redirect_document_id": false
    },
    {
      "source_path": "go/azure-sdk-go-tools.md",
      "redirect_url": "https://docs.microsoft.com/azure/developer/go/azure-sdk-tools",
      "redirect_document_id": false
    },
    {
      "source_path": "go/index.md",
      "redirect_url": "https://docs.microsoft.com/azure/developer/go",
      "redirect_document_id": false
    },
    {
      "source_path": "dotnet-redirects/dotnet-sdk-azure-install.md",
      "redirect_url": "/dotnet/api/overview/azure/"
    },
    {
      "source_path": "dotnet-redirects/dotnet-sdk-azure-sql-database-samples.md",
      "redirect_url": "/dotnet/azure/dotnet-samples"
    },
    {
      "source_path": "dotnet-redirects/dotnet-sdk-azure-virtual-machine-samples.md",
      "redirect_url": "/dotnet/azure/dotnet-samples"
    },
    {
      "source_path": "dotnet-redirects/dotnet-sdk-azure-web-apps-samples.md",
      "redirect_url": "/dotnet/azure/dotnet-samples"
    },
    {
      "source_path": "dotnet-redirects/dotnet-tutorials-services-ai-cognitive.md",
      "redirect_url": "/dotnet/azure/dotnet-tutorials"
    },
    {
      "source_path": "dotnet-redirects/dotnet-tutorials-services-analytics.md",
      "redirect_url": "/dotnet/azure/dotnet-tutorials"
    },
    {
      "source_path": "dotnet-redirects/dotnet-tutorials-services-containers.md",
      "redirect_url": "/dotnet/azure/dotnet-tutorials"
    },
    {
      "source_path": "dotnet-redirects/dotnet-tutorials-services-databases.md",
      "redirect_url": "/dotnet/azure/dotnet-tutorials"
    },
    {
      "source_path": "dotnet-redirects/dotnet-tutorials-services-messaging-iot.md",
      "redirect_url": "/dotnet/azure/dotnet-tutorials"
    },
    {
      "source_path": "dotnet-redirects/dotnet-tutorials-services-monitoring.md",
      "redirect_url": "/dotnet/azure/dotnet-tutorials"
    },
    {
      "source_path": "dotnet-redirects/dotnet-tutorials-services-security.md",
      "redirect_url": "/dotnet/azure/dotnet-tutorials"
    },
    {
      "source_path": "dotnet-redirects/dotnet-tutorials-services-storage.md",
      "redirect_url": "/dotnet/azure/dotnet-tutorials"
    },
    {
      "source_path": "dotnet-redirects/dotnet-tutorials-services-web-mobile.md",
      "redirect_url": "/dotnet/azure/dotnet-tutorials"
    },
    {
      "source_path": "dotnet-redirects/dotnet-sdk-azure-release-notes.md",
      "redirect_url": "https://github.com/Azure/azure-libraries-for-net"
    },
    {
      "source_path": "dotnet-redirects/dotnet-howto-choose-migration.md",
      "redirect_url": "/dotnet/azure/dotnet-howto-choose-migration",
      "redirect_document_id": false
    },
    {
      "source_path": "dotnet-redirects/dotnet-howto-migrate-app-service.md",
      "redirect_url": "/dotnet/azure/dotnet-howto-migrate-app-service",
      "redirect_document_id": false
    },
    {
      "source_path": "dotnet-redirects/dotnet-howto-migrate-sql.md",
      "redirect_url": "/dotnet/azure/dotnet-howto-migrate-sql",
      "redirect_document_id": false
    },
    {
      "source_path": "dotnet-redirects/dotnet-howto-migrate-to-vm.md",
      "redirect_url": "/dotnet/azure/dotnet-howto-migrate-to-vm",
      "redirect_document_id": false
    },
    {
      "source_path": "dotnet-redirects/dotnet-quickstart-vs.md",
      "redirect_url": "/dotnet/azure/dotnet-quickstart-vs",
      "redirect_document_id": false
    },
    {
      "source_path": "dotnet-redirects/dotnet-quickstart-xplat.md",
      "redirect_url": "/dotnet/azure/dotnet-quickstart-xplat",
      "redirect_document_id": false
    },
    {
      "source_path": "dotnet-redirects/dotnet-samples.md",
      "redirect_url": "/dotnet/azure/dotnet-samples",
      "redirect_document_id": false
    },
    {
      "source_path": "dotnet-redirects/dotnet-sdk-azure-authenticate.md",
      "redirect_url": "/dotnet/azure/dotnet-sdk-azure-authenticate",
      "redirect_document_id": false
    },
    {
      "source_path": "dotnet-redirects/dotnet-sdk-azure-concepts.md",
      "redirect_url": "/dotnet/azure/dotnet-sdk-azure-concepts",
      "redirect_document_id": false
    },
    {
      "source_path": "dotnet-redirects/dotnet-sdk-azure-get-started.md",
      "redirect_url": "/dotnet/azure/dotnet-sdk-azure-get-started",
      "redirect_document_id": false
    },
    {
      "source_path": "dotnet-redirects/dotnet-sdk-azure-overview.md",
      "redirect_url": "/dotnet/azure/dotnet-sdk-azure-overview",
      "redirect_document_id": false
    },
    {
      "source_path": "dotnet-redirects/dotnet-sdk-vs2015-install.md",
      "redirect_url": "/dotnet/azure/dotnet-sdk-vs2015-install",
      "redirect_document_id": false
    },
    {
      "source_path": "dotnet-redirects/dotnet-tools.md",
      "redirect_url": "/dotnet/azure/dotnet-tools",
      "redirect_document_id": false
    },
    {
      "source_path": "dotnet-redirects/dotnet-tutorials.md",
      "redirect_url": "/dotnet/azure/dotnet-tutorials",
      "redirect_document_id": false
    },
    {
      "source_path": "dotnet-redirects/index.md",
      "redirect_url": "/dotnet/azure",
      "redirect_document_id": false
    }
  ]
}<|MERGE_RESOLUTION|>--- conflicted
+++ resolved
@@ -1,598 +1,536 @@
 {
   "redirections": [
     {
-      "source_path": "articles/java/sdk/index.yml",
-      "redirect_url": "articles/java/index.yml",
-      "redirect_document_id": false
-    },
-    {
-      "source_path": "articles/java/migration/index.md",
-      "redirect_url": "articles/java/migration/migration-overview.md",
-      "redirect_document_id": false
-    },
-    {
-      "source_path": "articles/java/tools/index.md",
-      "redirect_url": "articles/java/tools/java-azure-tools.md",
-      "redirect_document_id": false
-    },
-    {
       "source_path": "java/microprofile/cicd-microprofile-vsts.md",
-      "redirect_url": "articles/java/eclipse-microprofile/cicd-microprofile.md",
+      "redirect_url": "/azure/developer/java/eclipse-microprofile/cicd-microprofile",
       "redirect_document_id": true
     },
     {
       "source_path": "java/spring-framework/deploy-spring-boot-java-app-using-fabric8-maven-plugin.md",
-      "redirect_url": "articles/java/spring-framework/index.yml",
+      "redirect_url": "/azure/developer/java/spring-framework",
       "redirect_document_id": false
     },
     {
       "source_path": "java/intellij/azure-toolkit-for-intellij.md",
-      "redirect_url": "articles/java/tookit-for-intellij/index.yml",
+      "redirect_url": "/azure/developer/java/tookit-for-intellij",
       "redirect_document_id": true
     },
     {
       "source_path": "java/intellij/azure-toolkit-for-intellij-publish-spring-boot-docker-app.md",
-      "redirect_url": "articles/java/tookit-for-intellij/index.yml",
+      "redirect_url": "/azure/developer/java/tookit-for-intellij",
       "redirect_document_id": false
     },
     {
       "source_path": "java/intellij/azure-toolkit-for-intellij-publish-as-docker-container.md",
-      "redirect_url": "articles/java/tookit-for-intellij/index.yml",
+      "redirect_url": "/azure/developer/java/tookit-for-intellij",
       "redirect_document_id": false
     },
     {
       "source_path": "java/eclipse/azure-toolkit-for-eclipse.md",
-      "redirect_url": "articles/java/tookit-for-eclipse/index.yml",
+      "redirect_url": "/azure/developer/java/tookit-for-eclipse",
       "redirect_document_id": true
     },
     {
       "source_path": "java/eclipse/azure-toolkit-for-eclipse-publish-spring-boot-docker-app.md",
-      "redirect_url": "articles/java/tookit-for-eclipse/index.yml",
+      "redirect_url": "/azure/developer/java/tookit-for-eclipse",
       "redirect_document_id": false
     },
     {
       "source_path": "java/eclipse/azure-toolkit-for-eclipse-publish-as-docker-container.md",
-      "redirect_url": "articles/java/tookit-for-eclipse/index.yml",
+      "redirect_url": "/azure/developer/java/tookit-for-eclipse",
       "redirect_document_id": false
     },
     {
       "source_path": "java/java-azure-tools.md",
-      "redirect_url": "articles/java/tools/java-azure-tools.md",
+      "redirect_url": "/azure/developer/java/fundamentals/java-azure-tools",
       "redirect_document_id": true
     },
     {
       "source_path": "java/java-get-started-with-logzio.md",
-      "redirect_url": "articles/java/tools/java-get-started-with-logzio.md",
+      "redirect_url": "/azure/developer/java/fundamentals/java-get-started-with-logzio",
       "redirect_document_id": true
     },
     {
       "source_path": "java/java-sdk-add-certificate-ca-store.md",
-      "redirect_url": "articles/java/sdk/java-sdk-add-certificate-ca-store.md",
+      "redirect_url": "/azure/developer/java/sdk/java-sdk-add-certificate-ca-store",
       "redirect_document_id": true
     },
     {
       "source_path": "java/java-sdk-azure-authenticate.md",
-      "redirect_url": "articles/java/sdk/java-sdk-azure-authenticate.md",
+      "redirect_url": "/azure/developer/java/sdk/java-sdk-azure-authenticate",
       "redirect_document_id": true
     },
     {
       "source_path": "java/java-sdk-azure-concepts.md",
-      "redirect_url": "articles/java/sdk/java-sdk-azure-concepts.md",
+      "redirect_url": "/azure/developer/java/sdk/java-sdk-azure-concepts",
       "redirect_document_id": true
     },
     {
       "source_path": "java/java-sdk-azure-containers-samples.md",
-      "redirect_url": "articles/java/sdk/java-sdk-azure-containers-samples.md",
+      "redirect_url": "/azure/developer/java/sdk/java-sdk-azure-containers-samples",
       "redirect_document_id": true
     },
     {
       "source_path": "java/java-sdk-azure-get-started.md",
-      "redirect_url": "articles/java/sdk/java-sdk-azure-get-started.md",
+      "redirect_url": "/azure/developer/java/sdk/java-sdk-azure-get-started",
       "redirect_document_id": true
     },
     {
       "source_path": "java/java-sdk-azure-log.md",
-      "redirect_url": "articles/java/sdk/java-sdk-azure-log.md",
+      "redirect_url": "/azure/developer/java/sdk/java-sdk-azure-log",
       "redirect_document_id": true
     },
     {
       "source_path": "java/java-sdk-azure-release-notes.md",
-      "redirect_url": "articles/java/sdk/java-sdk-azure-release-notes.md",
+      "redirect_url": "/azure/developer/java/sdk/java-sdk-azure-release-notes",
       "redirect_document_id": true
     },
     {
       "source_path": "java/java-sdk-azure-security-samples.md",
-      "redirect_url": "articles/java/sdk/java-sdk-azure-security-samples.md",
+      "redirect_url": "/azure/developer/java/sdk/java-sdk-azure-security-samples",
       "redirect_document_id": true
     },
     {
       "source_path": "java/java-sdk-azure-sql-database-samples.md",
-      "redirect_url": "articles/java/sdk/java-sdk-azure-sql-database-samples.md",
+      "redirect_url": "/azure/developer/java/sdk/java-sdk-azure-sql-database-samples",
       "redirect_document_id": true
     },
     {
       "source_path": "java/java-sdk-azure-virtual-machine-samples.md",
-      "redirect_url": "articles/java/sdk/java-sdk-azure-virtual-machine-samples.md",
+      "redirect_url": "/azure/developer/java/sdk/java-sdk-azure-virtual-machine-samples",
       "redirect_document_id": true
     },
     {
       "source_path": "java/java-sdk-azure-web-apps-samples.md",
-      "redirect_url": "articles/java/sdk/java-sdk-azure-web-apps-samples.md",
+      "redirect_url": "/azure/developer/java/sdk/java-sdk-azure-web-apps-samples",
       "redirect_document_id": true
     },
     {
       "source_path": "java/java-sdk-configure-webapp-sources.md",
-      "redirect_url": "articles/java/sdk/java-sdk-configure-webapp-sources.md",
+      "redirect_url": "/azure/developer/java/sdk/java-sdk-configure-webapp-sources",
       "redirect_document_id": true
     },
     {
       "source_path": "java/java-sdk-manage-sql-elastic-pools.md",
-      "redirect_url": "articles/java/sdk/java-sdk-manage-sql-elastic-pools.md",
+      "redirect_url": "/azure/developer/java/sdk/java-sdk-manage-sql-elastic-pools",
       "redirect_document_id": true
     },
     {
       "source_path": "java/java-sdk-manage-storage-accounts.md",
-      "redirect_url": "articles/java/sdk/java-sdk-manage-storage-accounts.md",
+      "redirect_url": "/azure/developer/java/sdk/java-sdk-manage-storage-accounts",
       "redirect_document_id": true
     },
     {
       "source_path": "java/java-sdk-manage-virtual-machines.md",
-      "redirect_url": "articles/java/sdk/java-sdk-manage-virtual-machines.md",
+      "redirect_url": "/azure/developer/java/sdk/java-sdk-manage-virtual-machines",
       "redirect_document_id": true
     },
     {
       "source_path": "java/java-sdk-manage-virtual-networks.md",
-      "redirect_url": "articles/java/sdk/java-sdk-manage-virtual-networks.md",
+      "redirect_url": "/azure/developer/java/sdk/java-sdk-manage-virtual-networks",
       "redirect_document_id": true
     },
     {
       "source_path": "java/java-sdk-manage-vm-scalesets.md",
-      "redirect_url": "articles/java/sdk/java-sdk-manage-vm-scalesets.md",
+      "redirect_url": "/azure/developer/java/sdk/java-sdk-manage-vm-scalesets",
       "redirect_document_id": true
     },
     {
       "source_path": "java/java-sdk-virtual-machines-in-parallel.md",
-      "redirect_url": "articles/java/sdk/java-sdk-virtual-machines-in-parallel.md",
+      "redirect_url": "/azure/developer/java/sdk/java-sdk-virtual-machines-in-parallel",
       "redirect_document_id": true
     },
     {
       "source_path": "java/migrate-java-se-to-java-se-app-service.md",
-      "redirect_url": "articles/java/migration/migrate-java-se-to-java-se-app-service.md",
+      "redirect_url": "/azure/developer/java/migration/migrate-java-se-to-java-se-app-service",
       "redirect_document_id": true
     },
     {
       "source_path": "java/migrate-tomcat-to-containers-on-azure-kubernetes-service.md",
-      "redirect_url": "articles/java/migration/migrate-tomcat-to-containers-on-azure-kubernetes-service.md",
+      "redirect_url": "/azure/developer/java/migration/migrate-tomcat-to-containers-on-azure-kubernetes-service",
       "redirect_document_id": true
     },
     {
       "source_path": "java/migrate-tomcat-to-tomcat-app-service.md",
-      "redirect_url": "articles/java/migration/migrate-tomcat-to-tomcat-app-service.md",
+      "redirect_url": "/azure/developer/java/migration/migrate-tomcat-to-tomcat-app-service",
       "redirect_document_id": true
     },
     {
       "source_path": "java/migrate-weblogic-to-virtual-machines.md",
-      "redirect_url": "articles/java/migration/migrate-weblogic-to-virtual-machines.md",
+      "redirect_url": "/azure/developer/java/migration/migrate-weblogic-to-virtual-machines",
       "redirect_document_id": true
     },
     {
       "source_path": "java/migrate-weblogic-to-wildfly-on-azure-kubernetes-service.md",
-      "redirect_url": "articles/java/migration/migrate-weblogic-to-wildfly-on-azure-kubernetes-service.md",
+      "redirect_url": "/azure/developer/java/migration/migrate-weblogic-to-wildfly-on-azure-kubernetes-service",
       "redirect_document_id": true
     },
     {
       "source_path": "java/migrate-websphere-to-wildfly-on-azure-kubernetes-service.md",
-      "redirect_url": "articles/java/migration/migrate-websphere-to-wildfly-on-azure-kubernetes-service.md",
+      "redirect_url": "/azure/developer/java/migration/migrate-websphere-to-wildfly-on-azure-kubernetes-service",
       "redirect_document_id": true
     },
     {
       "source_path": "java/migration-overview.md",
-      "redirect_url": "articles/java/migration/migration-overview.md",
+      "redirect_url": "/azure/developer/java/migration/migration-overview",
+      "redirect_document_id": true
+    },
+    {
+      "source_path": "java/eclipse/azure-toolkit-for-eclipse-create-hello-world-web-app-legacy-version.md",
+      "redirect_url": "/azure/developer/java/toolkit-for-eclipse/azure-toolkit-for-eclipse-create-hello-world-web-app-legacy-version",
+      "redirect_document_id": true
+    },
+    {
+      "source_path": "java/eclipse/azure-toolkit-for-eclipse-create-hello-world-web-app.md",
+      "redirect_url": "/azure/developer/java/toolkit-for-eclipse/azure-toolkit-for-eclipse-create-hello-world-web-app",
+      "redirect_document_id": true
+    },
+    {
+      "source_path": "java/eclipse/azure-toolkit-for-eclipse-displaying-javadoc-content-for-azure-libraries.md",
+      "redirect_url": "/azure/developer/java/toolkit-for-eclipse/azure-toolkit-for-eclipse-displaying-javadoc-content-for-azure-libraries",
+      "redirect_document_id": true
+    },
+    {
+      "source_path": "java/eclipse/azure-toolkit-for-eclipse-hello-world-web-app-linux.md",
+      "redirect_url": "/azure/developer/java/toolkit-for-eclipse/azure-toolkit-for-eclipse-hello-world-web-app-linux",
+      "redirect_document_id": true
+    },
+    {
+      "source_path": "java/eclipse/azure-toolkit-for-eclipse-installation.md",
+      "redirect_url": "/azure/developer/java/toolkit-for-eclipse/azure-toolkit-for-eclipse-installation",
+      "redirect_document_id": true
+    },
+    {
+      "source_path": "java/eclipse/azure-toolkit-for-eclipse-managing-redis-caches-using-azure-explorer.md",
+      "redirect_url": "/azure/developer/java/toolkit-for-eclipse/azure-toolkit-for-eclipse-managing-redis-caches-using-azure-explorer",
+      "redirect_document_id": true
+    },
+    {
+      "source_path": "java/eclipse/azure-toolkit-for-eclipse-managing-storage-accounts-using-azure-explorer.md",
+      "redirect_url": "/azure/developer/java/toolkit-for-eclipse/azure-toolkit-for-eclipse-managing-storage-accounts-using-azure-explorer",
+      "redirect_document_id": true
+    },
+    {
+      "source_path": "java/eclipse/azure-toolkit-for-eclipse-managing-virtual-machines-using-azure-explorer.md",
+      "redirect_url": "/azure/developer/java/toolkit-for-eclipse/azure-toolkit-for-eclipse-managing-virtual-machines-using-azure-explorer",
+      "redirect_document_id": true
+    },
+    {
+      "source_path": "java/eclipse/azure-toolkit-for-eclipse-sign-in-instructions.md",
+      "redirect_url": "/azure/developer/java/toolkit-for-eclipse/azure-toolkit-for-eclipse-sign-in-instructions",
+      "redirect_document_id": true
+    },
+    {
+      "source_path": "java/eclipse/azure-toolkit-for-eclipse-whats-new.md",
+      "redirect_url": "/azure/developer/java/toolkit-for-eclipse/azure-toolkit-for-eclipse-whats-new",
+      "redirect_document_id": true
+    },
+    {
+      "source_path": "java/eclipse/index.yml",
+      "redirect_url": "/azure/developer/java/toolkit-for-eclipse",
+      "redirect_document_id": true
+    },
+    {
+      "source_path": "java/intellij/azure-toolkit-for-intellij-create-hello-world-web-app-legacy-version.md",
+      "redirect_url": "/azure/developer/java/toolkit-for-intellij/azure-toolkit-for-intellij-create-hello-world-web-app-legacy-version",
+      "redirect_document_id": true
+    },
+    {
+      "source_path": "java/intellij/azure-toolkit-for-intellij-create-hello-world-web-app.md",
+      "redirect_url": "/azure/developer/java/toolkit-for-intellij/azure-toolkit-for-intellij-create-hello-world-web-app",
+      "redirect_document_id": true
+    },
+    {
+      "source_path": "java/intellij/azure-toolkit-for-intellij-hello-world-web-app-linux.md",
+      "redirect_url": "/azure/developer/java/toolkit-for-intellij/azure-toolkit-for-intellij-hello-world-web-app-linux",
+      "redirect_document_id": true
+    },
+    {
+      "source_path": "java/intellij/azure-toolkit-for-intellij-installation.md",
+      "redirect_url": "/azure/developer/java/toolkit-for-intellij/azure-toolkit-for-intellij-installation",
+      "redirect_document_id": true
+    },
+    {
+      "source_path": "java/intellij/azure-toolkit-for-intellij-managing-redis-caches-using-azure-explorer.md",
+      "redirect_url": "/azure/developer/java/toolkit-for-intellij/azure-toolkit-for-intellij-managing-redis-caches-using-azure-explorer",
+      "redirect_document_id": true
+    },
+    {
+      "source_path": "java/intellij/azure-toolkit-for-intellij-managing-storage-accounts-using-azure-explorer.md",
+      "redirect_url": "/azure/developer/java/toolkit-for-intellij/azure-toolkit-for-intellij-managing-storage-accounts-using-azure-explorer",
+      "redirect_document_id": true
+    },
+    {
+      "source_path": "java/intellij/azure-toolkit-for-intellij-managing-virtual-machines-using-azure-explorer.md",
+      "redirect_url": "/azure/developer/java/toolkit-for-intellij/azure-toolkit-for-intellij-managing-virtual-machines-using-azure-explorer",
+      "redirect_document_id": true
+    },
+    {
+      "source_path": "java/intellij/azure-toolkit-for-intellij-sign-in-instructions.md",
+      "redirect_url": "/azure/developer/java/toolkit-for-intellij/azure-toolkit-for-intellij-sign-in-instructions",
+      "redirect_document_id": true
+    },
+    {
+      "source_path": "java/intellij/azure-toolkit-for-intellij-whats-new.md",
+      "redirect_url": "/azure/developer/java/toolkit-for-intellij/azure-toolkit-for-intellij-whats-new",
+      "redirect_document_id": true
+    },
+    {
+      "source_path": "java/intellij/index.yml",
+      "redirect_url": "/azure/developer/java/toolkit-for-intellij",
+      "redirect_document_id": true
+    },
+    {
+      "source_path": "java/jdk/index.md",
+      "redirect_url": "/azure/developer/java/fundamentals",
+      "redirect_document_id": true
+    },
+    {
+      "source_path": "java/jdk/java-jdk-docker-images.md",
+      "redirect_url": "/azure/developer/java/fundamentals/java-jdk-docker-images",
+      "redirect_document_id": true
+    },
+    {
+      "source_path": "java/jdk/java-jdk-flight-recorder-and-mission-control.md",
+      "redirect_url": "/azure/developer/java/fundamentals/java-jdk-flight-recorder-and-mission-control",
+      "redirect_document_id": true
+    },
+    {
+      "source_path": "java/jdk/java-jdk-install.md",
+      "redirect_url": "/azure/developer/java/fundamentals/java-jdk-install",
+      "redirect_document_id": true
+    },
+    {
+      "source_path": "java/jdk/reasons-to-move-to-java-11.md",
+      "redirect_url": "/azure/developer/java/fundamentals/reasons-to-move-to-java-11",
+      "redirect_document_id": true
+    },
+    {
+      "source_path": "java/jdk/transition-from-java-8-to-java-11.md",
+      "redirect_url": "/azure/developer/java/fundamentals/transition-from-java-8-to-java-11",
+      "redirect_document_id": true
+    },
+    {
+      "source_path": "java/microprofile/cicd-microprofile.md",
+      "redirect_url": "/azure/developer/java/eclipse-microprofile/cicd-microprofile",
+      "redirect_document_id": true
+    },
+    {
+      "source_path": "java/microprofile/configure-microprofile-with-keyvault.md",
+      "redirect_url": "/azure/developer/java/eclipse-microprofile/configure-microprofile-with-keyvault",
+      "redirect_document_id": true
+    },
+    {
+      "source_path": "java/microprofile/deploy-microprofile-to-container-instances.md",
+      "redirect_url": "/azure/developer/java/eclipse-microprofile/deploy-microprofile-to-container-instances",
+      "redirect_document_id": true
+    },
+    {
+      "source_path": "java/microprofile/deploy-microprofile-to-web-app-for-containers.md",
+      "redirect_url": "/azure/developer/java/eclipse-microprofile/deploy-microprofile-to-web-app-for-containers",
+      "redirect_document_id": true
+    },
+    {
+      "source_path": "java/microprofile/index.yml",
+      "redirect_url": "/azure/developer/java/eclipse-microprofile",
+      "redirect_document_id": true
+    },
+    {
+      "source_path": "java/spring-framework/configure-spring-app-with-cosmos-db-on-app-service-linux.md",
+      "redirect_url": "/azure/developer/java/spring-framework/configure-spring-app-with-cosmos-db-on-app-service-linux",
+      "redirect_document_id": true
+    },
+    {
+      "source_path": "java/spring-framework/configure-spring-boot-initializer-java-app-with-redis-cache.md",
+      "redirect_url": "/azure/developer/java/spring-framework/configure-spring-boot-initializer-java-app-with-redis-cache",
+      "redirect_document_id": true
+    },
+    {
+      "source_path": "java/spring-framework/configure-spring-boot-java-applicationinsights.md",
+      "redirect_url": "/azure/developer/java/spring-framework/configure-spring-boot-java-applicationinsights",
+      "redirect_document_id": true
+    },
+    {
+      "source_path": "java/spring-framework/configure-spring-boot-starter-java-app-with-azure-active-directory-b2c-oidc.md",
+      "redirect_url": "/azure/developer/java/spring-framework/configure-spring-boot-starter-java-app-with-azure-active-directory-b2c-oidc",
+      "redirect_document_id": true
+    },
+    {
+      "source_path": "java/spring-framework/configure-spring-boot-starter-java-app-with-azure-active-directory.md",
+      "redirect_url": "/azure/developer/java/spring-framework/configure-spring-boot-starter-java-app-with-azure-active-directory",
+      "redirect_document_id": true
+    },
+    {
+      "source_path": "java/spring-framework/configure-spring-boot-starter-java-app-with-azure-key-vault.md",
+      "redirect_url": "/azure/developer/java/spring-framework/configure-spring-boot-starter-java-app-with-azure-key-vault",
+      "redirect_document_id": true
+    },
+    {
+      "source_path": "java/spring-framework/configure-spring-boot-starter-java-app-with-azure-service-bus.md",
+      "redirect_url": "/azure/developer/java/spring-framework/configure-spring-boot-starter-java-app-with-azure-service-bus",
+      "redirect_document_id": true
+    },
+    {
+      "source_path": "java/spring-framework/configure-spring-boot-starter-java-app-with-azure-storage-api.md",
+      "redirect_url": "/azure/developer/java/spring-framework/configure-spring-boot-starter-java-app-with-azure-storage-api",
+      "redirect_document_id": true
+    },
+    {
+      "source_path": "java/spring-framework/configure-spring-boot-starter-java-app-with-azure-storage.md",
+      "redirect_url": "/azure/developer/java/spring-framework/configure-spring-boot-starter-java-app-with-azure-storage",
+      "redirect_document_id": true
+    },
+    {
+      "source_path": "java/spring-framework/configure-spring-boot-starter-java-app-with-cosmos-db.md",
+      "redirect_url": "/azure/developer/java/spring-framework/configure-spring-boot-starter-java-app-with-cosmos-db",
+      "redirect_document_id": true
+    },
+    {
+      "source_path": "java/spring-framework/configure-spring-cloud-stream-binder-java-app-azure-event-hub.md",
+      "redirect_url": "/azure/developer/java/spring-framework/configure-spring-cloud-stream-binder-java-app-azure-event-hub",
+      "redirect_document_id": true
+    },
+    {
+      "source_path": "java/spring-framework/configure-spring-cloud-stream-binder-java-app-kafka-azure-event-hub.md",
+      "redirect_url": "/azure/developer/java/spring-framework/configure-spring-cloud-stream-binder-java-app-kafka-azure-event-hub",
+      "redirect_document_id": true
+    },
+    {
+      "source_path": "java/spring-framework/configure-spring-cloud-stream-binder-java-app-with-service-bus.md",
+      "redirect_url": "/azure/developer/java/spring-framework/configure-spring-cloud-stream-binder-java-app-with-service-bus",
+      "redirect_document_id": true
+    },
+    {
+      "source_path": "java/spring-framework/configure-spring-data-apache-cassandra-with-cosmos-db.md",
+      "redirect_url": "/azure/developer/java/spring-framework/configure-spring-data-apache-cassandra-with-cosmos-db",
+      "redirect_document_id": true
+    },
+    {
+      "source_path": "java/spring-framework/configure-spring-data-gremlin-java-app-with-cosmos-db.md",
+      "redirect_url": "/azure/developer/java/spring-framework/configure-spring-data-gremlin-java-app-with-cosmos-db",
+      "redirect_document_id": true
+    },
+    {
+      "source_path": "java/spring-framework/configure-spring-data-jdbc-with-azure-mysql.md",
+      "redirect_url": "/azure/developer/java/spring-framework/configure-spring-data-jdbc-with-azure-mysql",
+      "redirect_document_id": true
+    },
+    {
+      "source_path": "java/spring-framework/configure-spring-data-jdbc-with-azure-postgresql.md",
+      "redirect_url": "/azure/developer/java/spring-framework/configure-spring-data-jdbc-with-azure-postgresql",
+      "redirect_document_id": true
+    },
+    {
+      "source_path": "java/spring-framework/configure-spring-data-jdbc-with-azure-sql-server.md",
+      "redirect_url": "/azure/developer/java/spring-framework/configure-spring-data-jdbc-with-azure-sql-server",
+      "redirect_document_id": true
+    },
+    {
+      "source_path": "java/spring-framework/configure-spring-data-jpa-with-azure-mysql.md",
+      "redirect_url": "/azure/developer/java/spring-framework/configure-spring-data-jpa-with-azure-mysql",
+      "redirect_document_id": true
+    },
+    {
+      "source_path": "java/spring-framework/configure-spring-data-jpa-with-azure-postgresql.md",
+      "redirect_url": "/azure/developer/java/spring-framework/configure-spring-data-jpa-with-azure-postgresql",
+      "redirect_document_id": true
+    },
+    {
+      "source_path": "java/spring-framework/configure-spring-data-jpa-with-azure-sql-server.md",
+      "redirect_url": "/azure/developer/java/spring-framework/configure-spring-data-jpa-with-azure-sql-server",
+      "redirect_document_id": true
+    },
+    {
+      "source_path": "java/spring-framework/configure-spring-data-mongodb-with-cosmos-db.md",
+      "redirect_url": "/azure/developer/java/spring-framework/configure-spring-data-mongodb-with-cosmos-db",
+      "redirect_document_id": true
+    },
+    {
+      "source_path": "java/spring-framework/deploy-containerized-spring-boot-java-app-with-maven-plugin.md",
+      "redirect_url": "/azure/developer/java/spring-framework/deploy-containerized-spring-boot-java-app-with-maven-plugin",
+      "redirect_document_id": true
+    },
+    {
+      "source_path": "java/spring-framework/deploy-spring-boot-java-app-from-container-registry-using-maven-plugin.md",
+      "redirect_url": "/azure/developer/java/spring-framework/deploy-spring-boot-java-app-from-container-registry-using-maven-plugin",
+      "redirect_document_id": true
+    },
+    {
+      "source_path": "java/spring-framework/deploy-spring-boot-java-app-on-kubernetes.md",
+      "redirect_url": "/azure/developer/java/spring-framework/deploy-spring-boot-java-app-on-kubernetes",
+      "redirect_document_id": true
+    },
+    {
+      "source_path": "java/spring-framework/deploy-spring-boot-java-app-on-linux.md",
+      "redirect_url": "/azure/developer/java/spring-framework/deploy-spring-boot-java-app-on-linux",
+      "redirect_document_id": true
+    },
+    {
+      "source_path": "java/spring-framework/deploy-spring-boot-java-app-with-maven-plugin.md",
+      "redirect_url": "/azure/developer/java/spring-framework/deploy-spring-boot-java-app-with-maven-plugin",
+      "redirect_document_id": true
+    },
+    {
+      "source_path": "java/spring-framework/getting-started-with-spring-cloud-function-in-azure.md",
+      "redirect_url": "/azure/developer/java/spring-framework/getting-started-with-spring-cloud-function-in-azure",
+      "redirect_document_id": true
+    },
+    {
+      "source_path": "java/spring-framework/how-to-guides-spring-data-cosmosdb.md",
+      "redirect_url": "/azure/developer/java/spring-framework/how-to-guides-spring-data-cosmosdb",
+      "redirect_document_id": true
+    },
+    {
+      "source_path": "java/spring-framework/index.yml",
+      "redirect_url": "/azure/developer/java/spring-framework",
+      "redirect_document_id": true
+    },
+    {
+      "source_path": "java/spring-framework/spring-app-service-e2e.md",
+      "redirect_url": "/azure/developer/java/spring-framework/spring-app-service-e2e",
+      "redirect_document_id": true
+    },
+    {
+      "source_path": "java/spring-framework/spring-boot-starters-for-azure.md",
+      "redirect_url": "/azure/developer/java/spring-framework/spring-boot-starters-for-azure",
       "redirect_document_id": true
     },
     {
       "source_path": "java/eclipse/azure-toolkit-for-eclipse-azure-project-properties.md",
-      "redirect_url": "articles/java/toolkit-for-eclipse/azure-toolkit-for-eclipse-azure-project-properties.md",
-      "redirect_document_id": true
+      "redirect_url": "/azure/developer/java/toolkit-for-eclipse",
+      "redirect_document_id": false
+    },
+    {
+      "source_path": "java/eclipse/azure-toolkit-for-eclipse-enable-session-affinity.md",
+      "redirect_url": "/azure/developer/java/toolkit-for-eclipse",
+      "redirect_document_id": false
+    },
+    {
+      "source_path": "java/eclipse/azure-toolkit-for-eclipse-deploying-large-deployments.md",
+      "redirect_url": "/azure/developer/java/toolkit-for-eclipse",
+      "redirect_document_id": false
     },
     {
       "source_path": "java/eclipse/azure-toolkit-for-eclipse-azure-role-properties.md",
-      "redirect_url": "articles/java/toolkit-for-eclipse/azure-toolkit-for-eclipse-azure-role-properties.md",
-      "redirect_document_id": true
+      "redirect_url": "/azure/developer/java/toolkit-for-eclipse",
+      "redirect_document_id": false
     },
     {
       "source_path": "java/eclipse/azure-toolkit-for-eclipse-azure-service-endpoints.md",
-      "redirect_url": "articles/java/toolkit-for-eclipse/azure-toolkit-for-eclipse-azure-service-endpoints.md",
-      "redirect_document_id": true
+      "redirect_url": "/azure/developer/java/toolkit-for-eclipse",
+      "redirect_document_id": false
     },
     {
       "source_path": "java/eclipse/azure-toolkit-for-eclipse-azure-storage-account-list.md",
-      "redirect_url": "articles/java/toolkit-for-eclipse/azure-toolkit-for-eclipse-azure-storage-account-list.md",
-      "redirect_document_id": true
-    },
-    {
-      "source_path": "java/eclipse/azure-toolkit-for-eclipse-create-hello-world-web-app-legacy-version.md",
-      "redirect_url": "articles/java/toolkit-for-eclipse/azure-toolkit-for-eclipse-create-hello-world-web-app-legacy-version.md",
-      "redirect_document_id": true
-    },
-    {
-      "source_path": "java/eclipse/azure-toolkit-for-eclipse-create-hello-world-web-app.md",
-      "redirect_url": "articles/java/toolkit-for-eclipse/azure-toolkit-for-eclipse-create-hello-world-web-app.md",
-      "redirect_document_id": true
-    },
-    {
-      "source_path": "java/eclipse/azure-toolkit-for-eclipse-deploying-large-deployments.md",
-      "redirect_url": "articles/java/toolkit-for-eclipse/azure-toolkit-for-eclipse-deploying-large-deployments.md",
-      "redirect_document_id": true
-    },
-    {
-      "source_path": "java/eclipse/azure-toolkit-for-eclipse-displaying-javadoc-content-for-azure-libraries.md",
-      "redirect_url": "articles/java/toolkit-for-eclipse/azure-toolkit-for-eclipse-displaying-javadoc-content-for-azure-libraries.md",
-      "redirect_document_id": true
-    },
-    {
-      "source_path": "java/eclipse/azure-toolkit-for-eclipse-enable-session-affinity.md",
-      "redirect_url": "articles/java/toolkit-for-eclipse/azure-toolkit-for-eclipse-enable-session-affinity.md",
-      "redirect_document_id": true
+      "redirect_url": "/azure/developer/java/toolkit-for-eclipse",
+      "redirect_document_id": false
     },
     {
       "source_path": "java/eclipse/azure-toolkit-for-eclipse-enabling-remote-access-for-azure-deployments.md",
-      "redirect_url": "articles/java/toolkit-for-eclipse/azure-toolkit-for-eclipse-enabling-remote-access-for-azure-deployments.md",
-      "redirect_document_id": true
-    },
-    {
-      "source_path": "java/eclipse/azure-toolkit-for-eclipse-hello-world-web-app-linux.md",
-      "redirect_url": "articles/java/toolkit-for-eclipse/azure-toolkit-for-eclipse-hello-world-web-app-linux.md",
-      "redirect_document_id": true
-    },
-    {
-      "source_path": "java/eclipse/azure-toolkit-for-eclipse-installation.md",
-      "redirect_url": "articles/java/toolkit-for-eclipse/azure-toolkit-for-eclipse-installation.md",
-      "redirect_document_id": true
-    },
-    {
-      "source_path": "java/eclipse/azure-toolkit-for-eclipse-managing-redis-caches-using-azure-explorer.md",
-      "redirect_url": "articles/java/toolkit-for-eclipse/azure-toolkit-for-eclipse-managing-redis-caches-using-azure-explorer.md",
-      "redirect_document_id": true
-    },
-    {
-      "source_path": "java/eclipse/azure-toolkit-for-eclipse-managing-storage-accounts-using-azure-explorer.md",
-      "redirect_url": "articles/java/toolkit-for-eclipse/azure-toolkit-for-eclipse-managing-storage-accounts-using-azure-explorer.md",
-      "redirect_document_id": true
-    },
-    {
-      "source_path": "java/eclipse/azure-toolkit-for-eclipse-managing-virtual-machines-using-azure-explorer.md",
-      "redirect_url": "articles/java/toolkit-for-eclipse/azure-toolkit-for-eclipse-managing-virtual-machines-using-azure-explorer.md",
-      "redirect_document_id": true
-    },
-    {
-      "source_path": "java/eclipse/azure-toolkit-for-eclipse-sign-in-instructions.md",
-      "redirect_url": "articles/java/toolkit-for-eclipse/azure-toolkit-for-eclipse-sign-in-instructions.md",
-      "redirect_document_id": true
-    },
-    {
-      "source_path": "java/eclipse/azure-toolkit-for-eclipse-whats-new.md",
-      "redirect_url": "articles/java/toolkit-for-eclipse/azure-toolkit-for-eclipse-whats-new.md",
-      "redirect_document_id": true
-    },
-    {
-      "source_path": "java/eclipse/index.yml",
-      "redirect_url": "articles/java/toolkit-for-eclipse/index.yml",
-      "redirect_document_id": true
-    },
-    {
-      "source_path": "java/intellij/azure-toolkit-for-intellij-create-hello-world-web-app-legacy-version.md",
-      "redirect_url": "articles/java/toolkit-for-intellij/azure-toolkit-for-intellij-create-hello-world-web-app-legacy-version.md",
-      "redirect_document_id": true
-    },
-    {
-      "source_path": "java/intellij/azure-toolkit-for-intellij-create-hello-world-web-app.md",
-      "redirect_url": "articles/java/toolkit-for-intellij/azure-toolkit-for-intellij-create-hello-world-web-app.md",
-      "redirect_document_id": true
-    },
-    {
-      "source_path": "java/intellij/azure-toolkit-for-intellij-hello-world-web-app-linux.md",
-      "redirect_url": "articles/java/toolkit-for-intellij/azure-toolkit-for-intellij-hello-world-web-app-linux.md",
-      "redirect_document_id": true
-    },
-    {
-      "source_path": "java/intellij/azure-toolkit-for-intellij-installation.md",
-      "redirect_url": "articles/java/toolkit-for-intellij/azure-toolkit-for-intellij-installation.md",
-      "redirect_document_id": true
-    },
-    {
-      "source_path": "java/intellij/azure-toolkit-for-intellij-managing-redis-caches-using-azure-explorer.md",
-      "redirect_url": "articles/java/toolkit-for-intellij/azure-toolkit-for-intellij-managing-redis-caches-using-azure-explorer.md",
-      "redirect_document_id": true
-    },
-    {
-      "source_path": "java/intellij/azure-toolkit-for-intellij-managing-storage-accounts-using-azure-explorer.md",
-      "redirect_url": "articles/java/toolkit-for-intellij/azure-toolkit-for-intellij-managing-storage-accounts-using-azure-explorer.md",
-      "redirect_document_id": true
-    },
-    {
-      "source_path": "java/intellij/azure-toolkit-for-intellij-managing-virtual-machines-using-azure-explorer.md",
-      "redirect_url": "articles/java/toolkit-for-intellij/azure-toolkit-for-intellij-managing-virtual-machines-using-azure-explorer.md",
-      "redirect_document_id": true
-    },
-    {
-      "source_path": "java/intellij/azure-toolkit-for-intellij-sign-in-instructions.md",
-      "redirect_url": "articles/java/toolkit-for-intellij/azure-toolkit-for-intellij-sign-in-instructions.md",
-      "redirect_document_id": true
-    },
-    {
-      "source_path": "java/intellij/azure-toolkit-for-intellij-whats-new.md",
-      "redirect_url": "articles/java/toolkit-for-intellij/azure-toolkit-for-intellij-whats-new.md",
-      "redirect_document_id": true
-    },
-    {
-      "source_path": "java/intellij/index.yml",
-      "redirect_url": "articles/java/toolkit-for-intellij/index.yml",
-      "redirect_document_id": true
-    },
-    {
-      "source_path": "java/jdk/index.md",
-      "redirect_url": "articles/java/jdk/index.md",
-      "redirect_document_id": true
-    },
-    {
-      "source_path": "java/jdk/java-jdk-docker-images.md",
-      "redirect_url": "articles/java/jdk/java-jdk-docker-images.md",
-      "redirect_document_id": true
-    },
-    {
-      "source_path": "java/jdk/java-jdk-flight-recorder-and-mission-control.md",
-      "redirect_url": "articles/java/jdk/java-jdk-flight-recorder-and-mission-control.md",
-      "redirect_document_id": true
-    },
-    {
-      "source_path": "java/jdk/java-jdk-install.md",
-      "redirect_url": "articles/java/jdk/java-jdk-install.md",
-      "redirect_document_id": true
-    },
-    {
-<<<<<<< HEAD
-      "source_path": "java/jdk/reasons-to-move-to-java-11.md",
-      "redirect_url": "articles/java/jdk/reasons-to-move-to-java-11.md",
-      "redirect_document_id": true
-    },
-    {
-      "source_path": "java/jdk/transition-from-java-8-to-java-11.md",
-      "redirect_url": "articles/java/jdk/transition-from-java-8-to-java-11.md",
-      "redirect_document_id": true
-=======
-        "source_path": "java/intellij/azure-toolkit-for-intellij.md",
-        "redirect_url": "/azure/java/intellij",
-        "redirect_document_id": false
->>>>>>> 0cbed6ea
-    },
-    {
-      "source_path": "java/microprofile/cicd-microprofile.md",
-      "redirect_url": "articles/java/eclipse-microprofile/cicd-microprofile.md",
-      "redirect_document_id": true
-    },
-    {
-      "source_path": "java/microprofile/configure-microprofile-with-keyvault.md",
-      "redirect_url": "articles/java/eclipse-microprofile/configure-microprofile-with-keyvault.md",
-      "redirect_document_id": true
-    },
-    {
-<<<<<<< HEAD
-      "source_path": "java/microprofile/deploy-microprofile-to-container-instances.md",
-      "redirect_url": "articles/java/eclipse-microprofile/deploy-microprofile-to-container-instances.md",
-      "redirect_document_id": true
-=======
-        "source_path": "java/eclipse/azure-toolkit-for-eclipse.md",
-        "redirect_url": "/azure/java/eclipse",
-        "redirect_document_id": false
->>>>>>> 0cbed6ea
-    },
-    {
-      "source_path": "java/microprofile/deploy-microprofile-to-web-app-for-containers.md",
-      "redirect_url": "articles/java/eclipse-microprofile/deploy-microprofile-to-web-app-for-containers.md",
-      "redirect_document_id": true
-    },
-    {
-      "source_path": "java/microprofile/index.yml",
-      "redirect_url": "articles/java/eclipse-microprofile/index.yml",
-      "redirect_document_id": true
-    },
-    {
-      "source_path": "java/spring-framework/configure-spring-app-with-cosmos-db-on-app-service-linux.md",
-      "redirect_url": "articles/java/spring-framework/configure-spring-app-with-cosmos-db-on-app-service-linux.md",
-      "redirect_document_id": true
-    },
-    {
-      "source_path": "java/spring-framework/configure-spring-boot-initializer-java-app-with-redis-cache.md",
-      "redirect_url": "articles/java/spring-framework/configure-spring-boot-initializer-java-app-with-redis-cache.md",
-      "redirect_document_id": true
-    },
-    {
-      "source_path": "java/spring-framework/configure-spring-boot-java-applicationinsights.md",
-      "redirect_url": "articles/java/spring-framework/configure-spring-boot-java-applicationinsights.md",
-      "redirect_document_id": true
-    },
-    {
-      "source_path": "java/spring-framework/configure-spring-boot-starter-java-app-with-azure-active-directory-b2c-oidc.md",
-      "redirect_url": "articles/java/spring-framework/configure-spring-boot-starter-java-app-with-azure-active-directory-b2c-oidc.md",
-      "redirect_document_id": true
-    },
-    {
-      "source_path": "java/spring-framework/configure-spring-boot-starter-java-app-with-azure-active-directory.md",
-      "redirect_url": "articles/java/spring-framework/configure-spring-boot-starter-java-app-with-azure-active-directory.md",
-      "redirect_document_id": true
-    },
-    {
-      "source_path": "java/spring-framework/configure-spring-boot-starter-java-app-with-azure-key-vault.md",
-      "redirect_url": "articles/java/spring-framework/configure-spring-boot-starter-java-app-with-azure-key-vault.md",
-      "redirect_document_id": true
-    },
-    {
-      "source_path": "java/spring-framework/configure-spring-boot-starter-java-app-with-azure-service-bus.md",
-      "redirect_url": "articles/java/spring-framework/configure-spring-boot-starter-java-app-with-azure-service-bus.md",
-      "redirect_document_id": true
-    },
-    {
-      "source_path": "java/spring-framework/configure-spring-boot-starter-java-app-with-azure-storage-api.md",
-      "redirect_url": "articles/java/spring-framework/configure-spring-boot-starter-java-app-with-azure-storage-api.md",
-      "redirect_document_id": true
-    },
-    {
-      "source_path": "java/spring-framework/configure-spring-boot-starter-java-app-with-azure-storage.md",
-      "redirect_url": "articles/java/spring-framework/configure-spring-boot-starter-java-app-with-azure-storage.md",
-      "redirect_document_id": true
-    },
-    {
-      "source_path": "java/spring-framework/configure-spring-boot-starter-java-app-with-cosmos-db.md",
-      "redirect_url": "articles/java/spring-framework/configure-spring-boot-starter-java-app-with-cosmos-db.md",
-      "redirect_document_id": true
-    },
-    {
-      "source_path": "java/spring-framework/configure-spring-cloud-stream-binder-java-app-azure-event-hub.md",
-      "redirect_url": "articles/java/spring-framework/configure-spring-cloud-stream-binder-java-app-azure-event-hub.md",
-      "redirect_document_id": true
-    },
-    {
-      "source_path": "java/spring-framework/configure-spring-cloud-stream-binder-java-app-kafka-azure-event-hub.md",
-      "redirect_url": "articles/java/spring-framework/configure-spring-cloud-stream-binder-java-app-kafka-azure-event-hub.md",
-      "redirect_document_id": true
-    },
-    {
-      "source_path": "java/spring-framework/configure-spring-cloud-stream-binder-java-app-with-service-bus.md",
-      "redirect_url": "articles/java/spring-framework/configure-spring-cloud-stream-binder-java-app-with-service-bus.md",
-      "redirect_document_id": true
-    },
-    {
-      "source_path": "java/spring-framework/configure-spring-data-apache-cassandra-with-cosmos-db.md",
-      "redirect_url": "articles/java/spring-framework/configure-spring-data-apache-cassandra-with-cosmos-db.md",
-      "redirect_document_id": true
-    },
-    {
-      "source_path": "java/spring-framework/configure-spring-data-gremlin-java-app-with-cosmos-db.md",
-      "redirect_url": "articles/java/spring-framework/configure-spring-data-gremlin-java-app-with-cosmos-db.md",
-      "redirect_document_id": true
-    },
-    {
-      "source_path": "java/spring-framework/configure-spring-data-jdbc-with-azure-mysql.md",
-      "redirect_url": "articles/java/spring-framework/configure-spring-data-jdbc-with-azure-mysql.md",
-      "redirect_document_id": true
-    },
-    {
-      "source_path": "java/spring-framework/configure-spring-data-jdbc-with-azure-postgresql.md",
-      "redirect_url": "articles/java/spring-framework/configure-spring-data-jdbc-with-azure-postgresql.md",
-      "redirect_document_id": true
-    },
-    {
-      "source_path": "java/spring-framework/configure-spring-data-jdbc-with-azure-sql-server.md",
-      "redirect_url": "articles/java/spring-framework/configure-spring-data-jdbc-with-azure-sql-server.md",
-      "redirect_document_id": true
-    },
-    {
-      "source_path": "java/spring-framework/configure-spring-data-jpa-with-azure-mysql.md",
-      "redirect_url": "articles/java/spring-framework/configure-spring-data-jpa-with-azure-mysql.md",
-      "redirect_document_id": true
-    },
-    {
-      "source_path": "java/spring-framework/configure-spring-data-jpa-with-azure-postgresql.md",
-      "redirect_url": "articles/java/spring-framework/configure-spring-data-jpa-with-azure-postgresql.md",
-      "redirect_document_id": true
-    },
-    {
-      "source_path": "java/spring-framework/configure-spring-data-jpa-with-azure-sql-server.md",
-      "redirect_url": "articles/java/spring-framework/configure-spring-data-jpa-with-azure-sql-server.md",
-      "redirect_document_id": true
-    },
-    {
-      "source_path": "java/spring-framework/configure-spring-data-mongodb-with-cosmos-db.md",
-      "redirect_url": "articles/java/spring-framework/configure-spring-data-mongodb-with-cosmos-db.md",
-      "redirect_document_id": true
-    },
-    {
-      "source_path": "java/spring-framework/deploy-containerized-spring-boot-java-app-with-maven-plugin.md",
-      "redirect_url": "articles/java/spring-framework/deploy-containerized-spring-boot-java-app-with-maven-plugin.md",
-      "redirect_document_id": true
-    },
-    {
-      "source_path": "java/spring-framework/deploy-spring-boot-java-app-from-container-registry-using-maven-plugin.md",
-      "redirect_url": "articles/java/spring-framework/deploy-spring-boot-java-app-from-container-registry-using-maven-plugin.md",
-      "redirect_document_id": true
-    },
-    {
-      "source_path": "java/spring-framework/deploy-spring-boot-java-app-on-kubernetes.md",
-      "redirect_url": "articles/java/spring-framework/deploy-spring-boot-java-app-on-kubernetes.md",
-      "redirect_document_id": true
-    },
-    {
-      "source_path": "java/spring-framework/deploy-spring-boot-java-app-on-linux.md",
-      "redirect_url": "articles/java/spring-framework/deploy-spring-boot-java-app-on-linux.md",
-      "redirect_document_id": true
-    },
-    {
-      "source_path": "java/spring-framework/deploy-spring-boot-java-app-with-maven-plugin.md",
-      "redirect_url": "articles/java/spring-framework/deploy-spring-boot-java-app-with-maven-plugin.md",
-      "redirect_document_id": true
-    },
-    {
-      "source_path": "java/spring-framework/getting-started-with-spring-cloud-function-in-azure.md",
-      "redirect_url": "articles/java/spring-framework/getting-started-with-spring-cloud-function-in-azure.md",
-      "redirect_document_id": true
-    },
-    {
-      "source_path": "java/spring-framework/how-to-guides-spring-data-cosmosdb.md",
-      "redirect_url": "articles/java/spring-framework/how-to-guides-spring-data-cosmosdb.md",
-      "redirect_document_id": true
-    },
-    {
-      "source_path": "java/spring-framework/index.yml",
-      "redirect_url": "articles/java/spring-framework/index.yml",
-      "redirect_document_id": true
-    },
-    {
-      "source_path": "java/spring-framework/spring-app-service-e2e.md",
-      "redirect_url": "articles/java/spring-framework/spring-app-service-e2e.md",
-      "redirect_document_id": true
-    },
-    {
-      "source_path": "java/spring-framework/spring-boot-starters-for-azure.md",
-      "redirect_url": "articles/java/spring-framework/spring-boot-starters-for-azure.md",
-      "redirect_document_id": true
-    },
-    {
-      "source_path": "java/eclipse/azure-toolkit-for-eclipse-azure-project-properties.md",
-      "redirect_url": "/azure/java/eclipse",
-      "redirect_document_id": false
-    },
-    {
-      "source_path": "java/eclipse/azure-toolkit-for-eclipse-enable-session-affinity.md",
-      "redirect_url": "/azure/java/eclipse",
-      "redirect_document_id": false
-    },
-    {
-      "source_path": "java/eclipse/azure-toolkit-for-eclipse-deploying-large-deployments.md",
-      "redirect_url": "/azure/java/eclipse",
-      "redirect_document_id": false
-    },
-    {
-      "source_path": "java/eclipse/azure-toolkit-for-eclipse-azure-role-properties.md",
-      "redirect_url": "/azure/java/eclipse",
-      "redirect_document_id": false
-    },
-    {
-      "source_path": "java/eclipse/azure-toolkit-for-eclipse-azure-service-endpoints.md",
-      "redirect_url": "/azure/java/eclipse",
-      "redirect_document_id": false
-    },
-    {
-      "source_path": "java/eclipse/azure-toolkit-for-eclipse-azure-storage-account-list.md",
-      "redirect_url": "/azure/java/eclipse",
-      "redirect_document_id": false
-    },
-    {
-      "source_path": "java/eclipse/azure-toolkit-for-eclipse-enabling-remote-access-for-azure-deployments.md",
-      "redirect_url": "/azure/java/eclipse",
-      "redirect_document_id": false
-    },
-    {
+      "redirect_url": "/azure/developer/java/toolkit-for-eclipse",
+      "redirect_document_id": false
+      {
+      },
       "source_path": "javascript/overview.md",
       "redirect_url": "/azure/javascript/",
       "redirect_document_id": false
@@ -609,12 +547,12 @@
     },
     {
       "source_path": "javascript/node-samples-services-appservice.md",
-      "redirect_url": "https://docs.microsoft.com/samples/browse/?languages=javascript%2Cnodejs&products=azure-functions%2Cazure-app-service%2Cazure-logic-apps",
+      "redirect_url": "/samples/browse/?languages=javascript%2Cnodejs&products=azure-functions%2Cazure-app-service%2Cazure-logic-apps",
       "redirect_document_id": false
     },
     {
       "source_path": "javascript/node-samples-services-web-and-mobile.md",
-      "redirect_url": "https://docs.microsoft.com/samples/browse/?languages=javascript%2Cnodejs&products=azure-functions%2Cazure-app-service%2Cazure-logic-apps",
+      "redirect_url": "/samples/browse/?languages=javascript%2Cnodejs&products=azure-functions%2Cazure-app-service%2Cazure-logic-apps",
       "redirect_document_id": false
     },
     {
@@ -624,62 +562,62 @@
     },
     {
       "source_path": "javascript/node-samples-services-compute.md",
-      "redirect_url": "https://docs.microsoft.com/samples/browse/?languages=javascript%2Cnodejs",
+      "redirect_url": "/samples/browse/?languages=javascript%2Cnodejs",
       "redirect_document_id": false
     },
     {
       "source_path": "javascript/node-samples-services-database.md",
-      "redirect_url": "https://docs.microsoft.com/samples/browse/?languages=javascript%2Cnodejs&products=azure-cosmos-db%2Cazure-sql-database",
+      "redirect_url": "/samples/browse/?languages=javascript%2Cnodejs&products=azure-cosmos-db%2Cazure-sql-database",
       "redirect_document_id": false
     },
     {
       "source_path": "javascript/node-samples-services-iot.md",
-      "redirect_url": "https://docs.microsoft.com/samples/browse/?languages=javascript%2Cnodejs&products=azure-iot-hub%2Cazure-iot-edge%2Cazure-iot-central",
+      "redirect_url": "/samples/browse/?languages=javascript%2Cnodejs&products=azure-iot-hub%2Cazure-iot-edge%2Cazure-iot-central",
       "redirect_document_id": false
     },
     {
       "source_path": "javascript/node-samples-services-security-and-identity.md",
-      "redirect_url": "https://docs.microsoft.com/samples/browse/?languages=javascript%2Cnodejs&products=azure-active-directory%2Cazure-key-vault",
+      "redirect_url": "/samples/browse/?languages=javascript%2Cnodejs&products=azure-active-directory%2Cazure-key-vault",
       "redirect_document_id": false
     },
     {
       "source_path": "javascript/node-samples-services-storage.md",
-      "redirect_url": "https://docs.microsoft.com/samples/browse/?languages=javascript%2Cnodejs&products=azure-storage",
+      "redirect_url": "/samples/browse/?languages=javascript%2Cnodejs&products=azure-storage",
       "redirect_document_id": false
     },
     {
       "source_path": "javascript/node-tutorials-services-databases.md",
-      "redirect_url": "https://docs.microsoft.com/samples/browse/?languages=javascript%2Cnodejs&products=azure-cosmos-db%2Cazure-sql-database",
+      "redirect_url": "/samples/browse/?languages=javascript%2Cnodejs&products=azure-cosmos-db%2Cazure-sql-database",
       "redirect_document_id": false
     },
     {
       "source_path": "javascript/node-tutorials-services-enterprise.md",
-      "redirect_url": "https://docs.microsoft.com/samples/browse/?languages=javascript%2Cnodejs&products=azure-iot-hub%2Cazure-iot-edge%2Cazure-iot-central",
+      "redirect_url": "/samples/browse/?languages=javascript%2Cnodejs&products=azure-iot-hub%2Cazure-iot-edge%2Cazure-iot-central",
       "redirect_document_id": false
     },
     {
       "source_path": "javascript/node-tutorials-services-messaging-and-iot.md",
-      "redirect_url": "https://docs.microsoft.com/samples/browse/?languages=javascript%2Cnodejs&products=azure-iot-hub%2Cazure-iot-edge%2Cazure-iot-central",
+      "redirect_url": "/samples/browse/?languages=javascript%2Cnodejs&products=azure-iot-hub%2Cazure-iot-edge%2Cazure-iot-central",
       "redirect_document_id": false
     },
     {
       "source_path": "javascript/node-tutorials-services-storage.md",
-      "redirect_url": "https://docs.microsoft.com/samples/browse/?languages=javascript%2Cnodejs&products=azure-storage",
+      "redirect_url": "/samples/browse/?languages=javascript%2Cnodejs&products=azure-storage",
       "redirect_document_id": false
     },
     {
       "source_path": "python/python-sdk-azure-sql-database-samples.md",
-      "redirect_url": "https://docs.microsoft.com/samples/browse/?languages=python&products=azure-cosmos-db%2Cazure-sql-database",
+      "redirect_url": "/samples/browse/?languages=python&products=azure-cosmos-db%2Cazure-sql-database",
       "redirect_document_id": false
     },
     {
       "source_path": "python/python-sdk-azure-virtual-machine-samples.md",
-      "redirect_url": "https://docs.microsoft.com/samples/browse/?languages=python&products=azure-virtual-machines",
+      "redirect_url": "/samples/browse/?languages=python&products=azure-virtual-machines",
       "redirect_document_id": false
     },
     {
       "source_path": "python/python-sdk-azure-web-apps-samples.md",
-      "redirect_url": "https://docs.microsoft.com/samples/browse/?languages=python&products=azure-functions%2Cazure-app-service%2Cazure-logic-apps",
+      "redirect_url": "/samples/browse/?languages=python&products=azure-functions%2Cazure-app-service%2Cazure-logic-apps",
       "redirect_document_id": false
     },
     {
@@ -689,7 +627,7 @@
     },
     {
       "source_path": "python/python-sdk-azure-tools.md",
-      "redirect_url": "https://docs.microsoft.com/azure/developer/python/azure-tools",
+      "redirect_url": "/azure/developer/python/azure-tools",
       "redirect_document_id": true
     },
     {
@@ -699,137 +637,137 @@
     },
     {
       "source_path": "python/python-sdk-azure-authenticate.md",
-      "redirect_url": "https://docs.microsoft.com/azure/developer/python/azure-sdk-authenticate",
+      "redirect_url": "/azure/developer/python/azure-sdk-authenticate",
       "redirect_document_id": true
     },
     {
       "source_path": "python/python-sdk-azure-get-started.yml",
-      "redirect_url": "https://docs.microsoft.com/azure/developer/python/azure-sdk-get-started",
+      "redirect_url": "/azure/developer/python/azure-sdk-get-started",
       "redirect_document_id": true
     },
     {
       "source_path": "python/python-sdk-azure-multi-cloud.md",
-      "redirect_url": "https://docs.microsoft.com/azure/developer/python/azure-sdk-multi-cloud",
+      "redirect_url": "/azure/developer/python/azure-sdk-multi-cloud",
       "redirect_document_id": true
     },
     {
       "source_path": "python/python-sdk-azure-operation-config.md",
-      "redirect_url": "https://docs.microsoft.com/azure/developer/python/azure-sdk-operation-config",
+      "redirect_url": "/azure/developer/python/azure-sdk-operation-config",
       "redirect_document_id": true
     },
     {
       "source_path": "python/python-sdk-azure-overview.md",
-      "redirect_url": "https://docs.microsoft.com/azure/developer/python/azure-sdk-overview",
+      "redirect_url": "/azure/developer/python/azure-sdk-overview",
       "redirect_document_id": true
     },
     {
       "source_path": "python/python-sdk-azure-samples-list-images.md",
-      "redirect_url": "https://docs.microsoft.com/azure/developer/python/azure-sdk-samples-list-images",
+      "redirect_url": "/azure/developer/python/azure-sdk-samples-list-images",
       "redirect_document_id": true
     },
     {
       "source_path": "python/python-sdk-azure-samples-logic-app-workflow.md",
-      "redirect_url": "https://docs.microsoft.com/azure/developer/python/azure-sdk-samples-logic-app-workflow",
+      "redirect_url": "/azure/developer/python/azure-sdk-samples-logic-app-workflow",
       "redirect_document_id": true
     },
     {
       "source_path": "python/python-sdk-azure-samples-managed-disks.md",
-      "redirect_url": "https://docs.microsoft.com/azure/developer/python/azure-sdk-samples-managed-disks",
+      "redirect_url": "/azure/developer/python/azure-sdk-samples-managed-disks",
       "redirect_document_id": true
     },
     {
       "source_path": "python/python-sdk-azure-samples-monitor-vms.md",
-      "redirect_url": "https://docs.microsoft.com/azure/developer/python/azure-sdk-samples-monitor-vms",
+      "redirect_url": "/azure/developer/python/azure-sdk-samples-monitor-vms",
       "redirect_document_id": true
     },
     {
       "source_path": "go-redirects/azure-sdk-go-auth-aad-samples.md",
-      "redirect_url": "https://docs.microsoft.com/azure/developer/go/azure-sdk-auth-aad-samples",
+      "redirect_url": "/azure/developer/go/azure-sdk-auth-aad-samples",
       "redirect_document_id": true
     },
     {
       "source_path": "go-redirects/azure-sdk-go-authorization.md",
-      "redirect_url": "https://docs.microsoft.com/azure/developer/go/azure-sdk-authorization",
+      "redirect_url": "/azure/developer/go/azure-sdk-authorization",
       "redirect_document_id": true
     },
     {
       "source_path": "go-redirects/azure-sdk-go-compute-networking-samples.md",
-      "redirect_url": "https://docs.microsoft.com/azure/developer/go/azure-sdk-compute-networking-samples",
+      "redirect_url": "/azure/developer/go/azure-sdk-compute-networking-samples",
       "redirect_document_id": true
     },
     {
       "source_path": "go-redirects/azure-sdk-go-containers-samples.md",
-      "redirect_url": "https://docs.microsoft.com/azure/developer/go/azure-sdk-containers-samples",
+      "redirect_url": "/azure/developer/go/azure-sdk-containers-samples",
       "redirect_document_id": true
     },
     {
       "source_path": "go-redirects/azure-sdk-go-install.md",
-      "redirect_url": "https://docs.microsoft.com/azure/developer/go/azure-sdk-install",
+      "redirect_url": "/azure/developer/go/azure-sdk-install",
       "redirect_document_id": false
     },
     {
       "source_path": "go-redirects/azure-sdk-go-qs-vm.md",
-      "redirect_url": "https://docs.microsoft.com/azure/developer/go/azure-sdk-qs-vm",
+      "redirect_url": "/azure/developer/go/azure-sdk-qs-vm",
       "redirect_document_id": false
     },
     {
       "source_path": "go-redirects/azure-sdk-go-sql-database-samples.md",
-      "redirect_url": "https://docs.microsoft.com/azure/developer/go/azure-sdk-sql-database-samples",
+      "redirect_url": "/azure/developer/go/azure-sdk-sql-database-samples",
       "redirect_document_id": false
     },
     {
       "source_path": "go-redirects/azure-sdk-go-tools.md",
-      "redirect_url": "https://docs.microsoft.com/azure/developer/go/azure-sdk-tools",
+      "redirect_url": "/azure/developer/go/azure-sdk-tools",
       "redirect_document_id": false
     },
     {
       "source_path": "go-redirects/index.md",
-      "redirect_url": "https://docs.microsoft.com/azure/developer/go",
+      "redirect_url": "/azure/developer/go",
       "redirect_document_id": false
     },
     {
       "source_path": "go/azure-sdk-go-auth-aad-samples.md",
-      "redirect_url": "https://docs.microsoft.com/azure/developer/go/azure-sdk-auth-aad-samples",
+      "redirect_url": "/azure/developer/go/azure-sdk-auth-aad-samples",
       "redirect_document_id": false
     },
     {
       "source_path": "go/azure-sdk-go-authorization.md",
-      "redirect_url": "https://docs.microsoft.com/azure/developer/go/azure-sdk-authorization",
+      "redirect_url": "/azure/developer/go/azure-sdk-authorization",
       "redirect_document_id": false
     },
     {
       "source_path": "go/azure-sdk-go-compute-network-samples.md",
-      "redirect_url": "https://docs.microsoft.com/azure/developer/go/azure-sdk-compute-network-samples",
+      "redirect_url": "/azure/developer/go/azure-sdk-compute-network-samples",
       "redirect_document_id": false
     },    
     {
       "source_path": "go/azure-sdk-go-containers-samples.md",
-      "redirect_url": "https://docs.microsoft.com/azure/developer/go/azure-sdk-containers-samples",
+      "redirect_url": "/azure/developer/go/azure-sdk-containers-samples",
       "redirect_document_id": false
     },
     {
       "source_path": "go/azure-sdk-go-install.md",
-      "redirect_url": "https://docs.microsoft.com/azure/developer/go/azure-sdk-install",
+      "redirect_url": "/azure/developer/go/azure-sdk-install",
       "redirect_document_id": false
     },
     {
       "source_path": "go/azure-sdk-go-qs-vm.md",
-      "redirect_url": "https://docs.microsoft.com/azure/developer/go/azure-sdk-qs-vm",
+      "redirect_url": "/azure/developer/go/azure-sdk-qs-vm",
       "redirect_document_id": false
     },
     {
       "source_path": "go/azure-sdk-go-sql-database-samples.md",
-      "redirect_url": "https://docs.microsoft.com/azure/developer/go/azure-sdk-sql-database-samples",
+      "redirect_url": "/azure/developer/go/azure-sdk-sql-database-samples",
       "redirect_document_id": false
     },
     {
       "source_path": "go/azure-sdk-go-tools.md",
-      "redirect_url": "https://docs.microsoft.com/azure/developer/go/azure-sdk-tools",
+      "redirect_url": "/azure/developer/go/azure-sdk-tools",
       "redirect_document_id": false
     },
     {
       "source_path": "go/index.md",
-      "redirect_url": "https://docs.microsoft.com/azure/developer/go",
+      "redirect_url": "/azure/developer/go",
       "redirect_document_id": false
     },
     {
