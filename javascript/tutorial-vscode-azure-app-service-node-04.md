--- conflicted
+++ resolved
@@ -23,15 +23,12 @@
 
     <pre>
     Connecting to log stream...
-<<<<<<< HEAD
     2020-03-04T19:29:44  Welcome, you are now connected to log-streaming service. The default timeout is 2 hours.
     Change the timeout with the App Setting SCM_LOGSTREAM_TIMEOUT (in seconds).
-=======
-    2020-03-04T19:29:44  Welcome, you are now connected to log-streaming service. The default timeout is 2 hours. Change the timeout with the App Setting SCM_LOGSTREAM_TIMEOUT (in seconds).
->>>>>>> c62b68c9
     </pre>
 
 1. Refresh the web page a few times in the browser to see additional log output.
 
 > [!div class="nextstepaction"]
-> [I see the logs](tutorial-vscode-azure-app-service-node-05.md) [I ran into an issue](https://www.research.net/r/PWZWZ52?tutorial=node-deployment-azureappservice&step=tailing-logs)+> [I see the logs](tutorial-vscode-azure-app-service-node-05.md) [I ran into an issue](https://www.research.net/r/PWZWZ52?tutorial=node-deployment-azureappservice&step=tailing-logs)
+                                                                                                                                                                        