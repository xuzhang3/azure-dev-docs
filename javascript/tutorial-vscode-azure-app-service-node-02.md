---
title: Create the Azure App Service from Visual Studio Code
description: Tutorial part 2, create the Node.js app and run it locally
ms.topic: conceptual
ms.date: 03/04/2020
---

<<<<<<< HEAD
# Create and run a local Node.js app

[Previous step: Introduction and prerequisites](tutorial-vscode-azure-app-service-node-01.md)

In this step, you create a simple Node.js app using the Express application generator. You then run the app locally.

1. In a terminal or command prompt, navigate to a location where you want to create the app folder.

1. Run the following command to create a new Express app named *expressApp1* using the Express Generator. (The `--view pug --git` parameters tell the generator to use the [pug](https://pugjs.org/api/getting-started.html) template engine, formerly known as Jade, and to create a *.gitignore* file.)

    ```bash
    npx express-generator expressApp1 --view pug -–git
    ```

1. Navigate into the app folder:

    ```bash
    cd expressApp1
    ```

1. Install the application's dependencies:

    ```bash
    npm install
    ```

1. Start the server:
=======
# Clone and run a local Node.js application

[Previous step: Introduction and prerequisites](tutorial-vscode-azure-app-service-node-01.md)

In this step, you clone a simple Node.js sample app from GitHub and test it locally.

1. On your local computer, open a terminal and clone the sample repository:

    ```bash
    git clone https://github.com/Azure-Samples/nodejs-docs-hello-world
    ```

1. Navigate into the new app folder:

    ```bash
    cd nodejs-docs-hello-world
    ```

1. Start the app to test it locally:
>>>>>>> c62b68c9

    ```bash
    npm start
    ```

1. Open your browser and navigate to [http://localhost:1337](http://localhost:1337). The browser should display "Hello World!".

1. Press **Ctrl**+**C** in the terminal to stop the server.

1. Press **Ctrl**+**C** to stop the server.

> [!div class="nextstepaction"]
> [I created the  Node.js app](tutorial-vscode-azure-app-service-node-03.md) [I ran into an issue](https://www.research.net/r/PWZWZ52?tutorial=node-deployment-azureappservice&step=create-app)<|MERGE_RESOLUTION|>--- conflicted
+++ resolved
@@ -5,7 +5,6 @@
 ms.date: 03/04/2020
 ---
 
-<<<<<<< HEAD
 # Create and run a local Node.js app
 
 [Previous step: Introduction and prerequisites](tutorial-vscode-azure-app-service-node-01.md)
@@ -33,37 +32,17 @@
     ```
 
 1. Start the server:
-=======
-# Clone and run a local Node.js application
-
-[Previous step: Introduction and prerequisites](tutorial-vscode-azure-app-service-node-01.md)
-
-In this step, you clone a simple Node.js sample app from GitHub and test it locally.
-
-1. On your local computer, open a terminal and clone the sample repository:
-
-    ```bash
-    git clone https://github.com/Azure-Samples/nodejs-docs-hello-world
-    ```
-
-1. Navigate into the new app folder:
-
-    ```bash
-    cd nodejs-docs-hello-world
-    ```
-
-1. Start the app to test it locally:
->>>>>>> c62b68c9
 
     ```bash
     npm start
     ```
 
-1. Open your browser and navigate to [http://localhost:1337](http://localhost:1337). The browser should display "Hello World!".
+1. Test the app by opening a browser to [http://localhost:3000](http://localhost:3000). The site should appear as follows:
+
+    ![Running Express Application](media/deploy-azure/express.png)
 
 1. Press **Ctrl**+**C** in the terminal to stop the server.
 
-1. Press **Ctrl**+**C** to stop the server.
-
 > [!div class="nextstepaction"]
-> [I created the  Node.js app](tutorial-vscode-azure-app-service-node-03.md) [I ran into an issue](https://www.research.net/r/PWZWZ52?tutorial=node-deployment-azureappservice&step=create-app)+> [I created the  Node.js app](tutorial-vscode-azure-app-service-node-03.md) [I ran into an issue](https://www.research.net/r/PWZWZ52?tutorial=node-deployment-azureappservice&step=create-app)
+                                                