--- conflicted
+++ resolved
@@ -9,15 +9,9 @@
 
 [Previous step: Create the app](tutorial-vscode-azure-app-service-node-02.md)
 
-<<<<<<< HEAD
 In this step, you deploy your Node.js app to Azure using git deploy through the VS Code and the Azure App Service extension. To accomplish this goal, you first initialize a local git repository, then create a web app on Azure, then configure VS Code to use git deploy.
 
 1. In the terminal, make sure you're in the *expressApp1* folder, then start Visual Studio Code with the following command:
-=======
-In this step, you deploy your Node.js app to Azure using Visual Studio Code and the Azure App Service extension.
-
-1. In the terminal, make sure you're in the *nodejs-docs-hello-world* folder, then start Visual Studio Code with the following command:
->>>>>>> c62b68c9
 
     ```bash
     code .
@@ -35,7 +29,6 @@
 
 1. From the command pallette (**Ctrl**+**Shift**+**P**), type "create web" and select **Azure App Service: Create New Web App...Advanced**. You use the advanced command to have full control over the deployment including resource group, App Service Plan, and operating system rather than use Linux defaults.
 
-<<<<<<< HEAD
 1. Respond to the prompts as follows:
 
     - For **Enter a globally unique name**, enter a name that's unique across all of Azure. Use only alphanumeric characters ('A-Z', 'a-z', and '0-9') and hyphens ('-')
@@ -79,58 +72,9 @@
 1. For Linux and Windows, select **Yes** when prompted with **Always deploy the workspace "nodejs-docs-hello-world" to (app name)"**. Selecting **Yes** tells VS Code to automatically target the same App Service web app with subsequent deployments.
 
 1. Once deployment is complete, select **Browse Website** in the prompt to view your freshly deployed web app. The browser should display "Hello World!"
-=======
-    You can also invoke the same command from the **Command Palette** (**Ctrl**+**Shift**+**P**) by typing 'deploy to web app' and choosing **Azure App Service: Deploy to Web App**.
-
-1. Choose the *nodejs-docs-hello-world* folder.
-
-1. Choose a creation option based on the operating system to which you want to deploy:
-
-    - Linux: Choose **Create new Web App**
-    - Windows: Choose **Create new Web App... Advanced**
-
-1. Enter a globally unique name for your web app. The name must be unique across all of Azure and use only alphanumeric characters ('A-Z', 'a-z', and '0-9') and hyphens ('-').
-
-1. If targeting Linux, select a Node.js version when prompted. An **LTS** version is recommended.
-
-1. If targeting Windows, follow the additional prompts:
-    1. Select **Create a new resource group**, then enter a name for the resource group, such as `AppServiceQS-rg`.
-    1. Select **Windows** for the operating system.
-    1. Select **Create new App Service plan**, then enter a name for the plan (such as `AppServiceQS-plan`), then select **F1 Free** for the pricing tier.
-    1. Choose **Skip for now** when prompted about Application Insights.
-    1. Choose a region near you or near resources you wish to access.
-
-1. After you respond to all the prompts, VS Code shows the Azure resources that are being created for your app in its notification popup.
-
-    When deploying to Linux, select **Yes** when prompted to update your configuration to run `npm install` on the target server.
-
-    ![Prompt to update configuration on the target Linux server](media/deploy-azure/server-build.png)
-
-1. Select **Yes** when prompted with **Always deploy the workspace "nodejs-docs-hello-world" to (app name)"**. Selecting **Yes** tells VS Code to automatically target the same App Service Web App with subsequent deployments.
-
-1. If deploying to Linux, select **Browse Website** in the prompt to view your freshly deployed web app once deployment is complete. The browser should display "Hello World!"
-
-1. If deploying to Windows, you must first set the Node.js version number for the web app:
-
-    1. In VS Code, expand the node for the new app service, right-click **Application Settings**, and select **Add New Setting...**:
-
-        ![Add app setting command](media/deploy-azure/add-setting.png)
-
-    1. Enter `WEBSITE_NODE_DEFAULT_VERSION` for the setting key.
-    1. Enter `10.15.2` for the setting value.
-    1. Right-click the node for the app service and select **Restart**
-
-        ![Restart app service command](media/deploy-azure/restart.png)
-
-    1. Right-click the node for the app service once more and select **Browse Website**.
-    1. Note that Windows deployments require that the app has a *web.config* file. The sample repository used with this tutorial already includes such a file.
-
-## Update the website
-
-You can deploy changes to this app by making edits in VS Code, saving your files, and then using the same process as before only choosing the existing app rather than creating a new one.
->>>>>>> c62b68c9
 
 1. (Optional): You can make changes to your code files, then use the deploy button again to update the web app.
 
 > [!div class="nextstepaction"]
-> [My site is on Azure](tutorial-vscode-azure-app-service-node-04.md) [I ran into an issue](https://www.research.net/r/PWZWZ52?tutorial=node-deployment-azureappservice&step=deploy-app)+> [My site is on Azure](tutorial-vscode-azure-app-service-node-04.md) [I ran into an issue](https://www.research.net/r/PWZWZ52?tutorial=node-deployment-azureappservice&step=deploy-app)
+                                                                                                                                                                        