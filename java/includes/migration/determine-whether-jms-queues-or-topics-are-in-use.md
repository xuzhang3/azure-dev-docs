---
author: edburns
ms.author: edburns
ms.date: 1/21/2020
---

### Determine whether JMS Queues or Topics are in use

<<<<<<< HEAD
If your application is using JMS Queues or Topics, you'll need to migrate them to an externally-hosted JMS server (for example, to Azure Service Bus; see [Use Service Bus as a message broker](/azure/app-service/containers/configure-language-java#use-service-bus-as-a-message-broker)).
=======
If your application is using JMS Queues or Topics, you'll need to migrate them to an externally-hosted JMS server (for example, to Azure Service Bus; see [Use Service Bus as a message broker](/azure/service-bus-messaging/message-transfers-locks-settlement)).

If JMS persistent stores have been configured, you must capture their configuration and apply it after the migration.
>>>>>>> 3eb3c85f
<|MERGE_RESOLUTION|>--- conflicted
+++ resolved
@@ -6,10 +6,6 @@
 
 ### Determine whether JMS Queues or Topics are in use
 
-<<<<<<< HEAD
-If your application is using JMS Queues or Topics, you'll need to migrate them to an externally-hosted JMS server (for example, to Azure Service Bus; see [Use Service Bus as a message broker](/azure/app-service/containers/configure-language-java#use-service-bus-as-a-message-broker)).
-=======
-If your application is using JMS Queues or Topics, you'll need to migrate them to an externally-hosted JMS server (for example, to Azure Service Bus; see [Use Service Bus as a message broker](/azure/service-bus-messaging/message-transfers-locks-settlement)).
+If your application is using JMS Queues or Topics, you'll need to migrate them to an externally-hosted JMS server. For example, you can use Azure Service Bus; for more information, see [Use the Java Message Service (JMS) with Azure Service Bus and AMQP 1.0](/azure/service-bus-messaging/service-bus-java-how-to-use-jms-api-amqp).
 
-If JMS persistent stores have been configured, you must capture their configuration and apply it after the migration.
->>>>>>> 3eb3c85f
+If JMS persistent stores have been configured, you must capture their configuration and apply it after the migration.