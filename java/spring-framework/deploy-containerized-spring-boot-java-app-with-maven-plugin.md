---
title: Deploy a Spring Boot JAR file app to the cloud with Maven and Azure
description: Learn how to use the Maven Plugin for Azure Web Apps to deploy a Spring Boot app to Azure.
services: app-service
documentationcenter: java
author: bmitchell287
manager: douge
editor: ''
ms.assetid:
ms.author: brendm
ms.date: 12/19/2018
ms.devlang: java
ms.service: app-service
ms.tgt_pltfrm: multiple
ms.topic: article
ms.workload: web
<<<<<<< HEAD
ms.custom: seo-java-july2019, seo-java-august2019
=======
ms.custom: seo-java-july2019 
>>>>>>> f21728f7
---

# Use Maven for Azure Web Apps to deploy a containerized Spring Boot app to Azure

This article demonstrates using the [Maven Plugin for Azure Web Apps](https://github.com/Microsoft/azure-maven-plugins/tree/master/azure-webapp-maven-plugin) to deploy a sample Spring Boot application in a Docker container to Azure App Services.

> [!NOTE]
> 
> The Maven Plugin for Azure Web Apps for [Apache Maven](https://maven.apache.org/) provides seamless integration of Azure App Service  into Maven projects, and streamlines the process for developers to deploy web apps to Azure App Service.
> 
> The Maven Plugin for Azure Web Apps is currently available as a preview. For now, only FTP publishing is supported, although additional features are planned for the future.
> 

## Prerequisites

In order to complete the steps in this tutorial, you need to have the following prerequisites:

* An Azure subscription; if you don't already have an Azure subscription, you can activate your [MSDN subscriber benefits] or sign up for a [free Azure account].
* The [Azure Command-Line Interface (CLI)].
* A supported Java Development Kit (JDK). For more information about the JDKs available for use when developing on Azure, see <https://aka.ms/azure-jdks>.
* Apache's [Maven] build tool (Version 3).
* A [Git] client.
* A [Docker] client.

> [!NOTE]
>
> Due to the virtualization requirements of this tutorial, you cannot follow the steps in this article on a virtual machine; you must use a physical computer with virtualization features enabled.
>

## Clone the sample Spring Boot on Docker web app

In this section, you clone a containerized Spring Boot application and test it locally.

1. Open a command prompt or terminal window and create a local directory to hold your Spring Boot application, and change to that directory; for example:
   ```shell
   md C:\SpringBoot
   cd C:\SpringBoot
   ```
   -- or --
   ```shell
   md /users/robert/SpringBoot
   cd /users/robert/SpringBoot
   ```

1. Clone the [Spring Boot on Docker Getting Started] sample project into the directory you created; for example:
   ```shell
   git clone https://github.com/spring-guides/gs-spring-boot-docker
   ```

1. Change directory to the completed project; for example:
   ```shell
   cd gs-spring-boot-docker/complete
   ```

1. Build the JAR file using Maven; for example:
   ```shell
   mvn clean package
   ```

1. When the web app has been created, start the web app using Maven; for example:
   ```shell
   mvn spring-boot:run
   ```

1. Test the web app by browsing to it locally using a web browser. For example, you could use the following command if you have curl available:
   ```shell
   curl http://localhost:8080
   ```

1. You should see the following message displayed: **Hello Docker World**

## Create an Azure service principal

In this section, you create an Azure service principal that the Maven plugin uses when deploying your container to Azure.

1. Open a command prompt.

2. Sign into your Azure account by using the Azure CLI:
   ```shell
   az login
   ```
   Follow the instructions to complete the sign-in process.

3. Create an Azure service principal:
   ```shell
   az ad sp create-for-rbac --name "uuuuuuuu" --password "pppppppp"
   ```
   Where:

   | Parameter  |                    Description                     |
   |------------|----------------------------------------------------|
   | `uuuuuuuu` | Specifies the user name for the service principal. |
   | `pppppppp` | Specifies the password for the service principal.  |


4. Azure responds with JSON that resembles the following example:
   ```json
   {
      "appId": "aaaaaaaa-aaaa-aaaa-aaaa-aaaaaaaaaaaa",
      "displayName": "uuuuuuuu",
      "name": "http://uuuuuuuu",
      "password": "pppppppp",
      "tenant": "tttttttt-tttt-tttt-tttt-tttttttttttt"
   }
   ```

   > [!NOTE]
   >
   > You will use the values from this JSON response when you configure the Maven plugin to deploy your container to Azure. The `aaaaaaaa`, `uuuuuuuu`, `pppppppp`, and `tttttttt` are placeholder values, which are used in this example to make it easier to map these values to their respective elements when you configure your Maven `settings.xml` file in the next section.
   >
   >

## Configure Maven to use your Azure service principal

In this section, you use the values from your Azure service principal to configure the authentication that Maven will use when deploying your container to Azure.

1. Open your Maven `settings.xml` file in a text editor; this file might be in a path like the following examples:
   * `/etc/maven/settings.xml`
   * `%ProgramFiles%\apache-maven\3.5.0\conf\settings.xml`
   * `$HOME/.m2/settings.xml`

2. Add your Azure service principal settings from the previous section of this tutorial to the `<servers>` collection in the *settings.xml* file; for example:

   ```xml
   <servers>
      <server>
        <id>azure-auth</id>
         <configuration>
            <client>aaaaaaaa-aaaa-aaaa-aaaa-aaaaaaaaaaaa</client>
            <tenant>tttttttt-tttt-tttt-tttt-tttttttttttt</tenant>
            <key>pppppppp</key>
            <environment>AZURE</environment>
         </configuration>
      </server>
   </servers>
   ```
   Where:

   |     Element     |                                                                                   Description                                                                                   |
   |-----------------|---------------------------------------------------------------------------------------------------------------------------------------------------------------------------------|
   |     `<id>`      |                                Specifies a unique name which Maven uses to look up your security settings when you deploy your web app to Azure.                                |
   |   `<client>`    |                                                             Contains the `appId` value from your service principal.                                                             |
   |   `<tenant>`    |                                                            Contains the `tenant` value from your service principal.                                                             |
   |     `<key>`     |                                                           Contains the `password` value from your service principal.                                                            |
   | `<environment>` | Defines the target Azure cloud environment, which is `AZURE` in this example. (A full list of environments is available in the [Maven Plugin for Azure Web Apps] documentation) |


3. Save and close the *settings.xml* file.

## OPTIONAL: Deploy your local Docker file to Docker Hub

If you have a Docker account, you can build your Docker container image locally and push it to Docker Hub. To do so, use the following steps.

1. Open the `pom.xml` file for your Spring Boot application in a text editor.

1. Locate the `<imageName>` child element of the `<containerSettings>` element.

1. Update the `${docker.image.prefix}` value with your Docker account name:
   ```xml
   <containerSettings>
      <imageName>mydockeraccountname/${project.artifactId}</imageName>
   </containerSettings>
   ```

1. Choose one of the following deployment methods:

   * Build your container image locally with Maven, and then use Docker to push your container to Docker Hub:
      ```shell
      mvn clean package docker:build
      docker push
      ```

   * If you have the [Docker plugin for Maven] installed, you can automatically build and your container image to Docker Hub by using the `-DpushImage` parameter:
      ```shell
      mvn clean package docker:build -DpushImage
      ```

## OPTIONAL: Customize your pom.xml before deploying your container to Azure

Open the `pom.xml` file for your Spring Boot application in a text editor, and then locate the `<plugin>` element for `azure-webapp-maven-plugin`. This element should resemble the following example:

   ```xml
   <plugin>
      <groupId>com.microsoft.azure</groupId>
      <artifactId>azure-webapp-maven-plugin</artifactId>
      <version>0.1.3</version>
      <configuration>
         <authentication>
            <serverId>azure-auth</serverId>
         </authentication>
         <resourceGroup>maven-plugin</resourceGroup>
         <appName>maven-linux-app-${maven.build.timestamp}</appName>
         <region>westus</region>
         <containerSettings>
            <imageName>${docker.image.prefix}/${project.artifactId}</imageName>
         </containerSettings>
         <appSettings>
            <property>
               <name>PORT</name>
               <value>8080</value>
            </property>
         </appSettings>
      </configuration>
   </plugin>
   ```

There are several values that you can modify for the Maven plugin, and a detailed description for each of these elements is available in the [Maven Plugin for Azure Web Apps] documentation. That being said, there are several values that are worth highlighting in this article:

| Element | Description |
|---|---|
| `<version>` | Specifies the version of the [Maven Plugin for Azure Web Apps]. You should check the version listed in the [Maven Central Respository](https://search.maven.org/#search%7Cga%7C1%7Ca%3A%22azure-webapp-maven-plugin%22) to ensure that you are using the latest version. |
| `<authentication>` | Specifies the authentication information for Azure, which in this example contains a `<serverId>` element that contains `azure-auth`; Maven uses that value to look up the Azure service principal values in your Maven *settings.xml* file, which you defined in an earlier section of this article. |
| `<resourceGroup>` | Specifies the target resource group, which is `maven-plugin` in this example. The resource group will be created during deployment if it does not already exist. |
| `<appName>` | Specifies the target name for your web app. In this example, the target name is `maven-linux-app-${maven.build.timestamp}`, where the `${maven.build.timestamp}` suffix is appended in this example to avoid conflict. (The timestamp is optional; you can specify any unique string for the app name.) |
| `<region>` | Specifies the target region, which in this example is `westus`. (A full list is in the [Maven Plugin for Azure Web Apps] documentation.) |
| `<appSettings>` | Specifies any unique settings for Maven to use when deploying your web app to Azure. In this example, a `<property>` element contains a name/value pair of child elements that specify the port for your app. |

> [!NOTE]
>
> The settings to change the port number in this example are only necessary when you are changing the port from the default.
>

## Build and deploy your container to Azure

Once you have configured all of the settings in the preceding sections of this article, you are ready to deploy your container to Azure. To do so, use the following steps:

1. From the command prompt or terminal window that you were using earlier, rebuild the JAR file using Maven if you made any changes to the *pom.xml* file; for example:
   ```shell
   mvn clean package
   ```

1. Deploy your web app to Azure by using Maven; for example:
   ```shell
   mvn azure-webapp:deploy
   ```

Maven will deploy your web app to Azure; if the web app does not already exist, it will be created.

> [!NOTE]
>
> If the region which you specify in the `<region>` element of your *pom.xml* file does not have enough servers available when you start your deployment, you might see an error similar to the following example:
>
> ```xml
> [INFO] Start deploying to Web App maven-linux-app-20170804...
> [INFO] ------------------------------------------------------------------------
> [INFO] BUILD FAILURE
> [INFO] ------------------------------------------------------------------------
> [INFO] Total time: 31.059 s
> [INFO] Finished at: 2017-08-04T12:15:47-07:00
> [INFO] Final Memory: 51M/279M
> [INFO] ------------------------------------------------------------------------
> [ERROR] Failed to execute goal com.microsoft.azure:azure-webapp-maven-plugin:0.1.3:deploy (default-cli) on project gs-spring-boot-docker: null: MojoExecutionException: CloudException: OnError while emitting onNext value: retrofit2.Response.class
> ```
>
> If this happens, you can specify another region and re-run the Maven command to deploy your application.
>
>

When your web has been deployed, you will be able to manage it by using the [Azure portal].

* Your web app will be listed in **App Services**:

   ![Web app listed in Azure portal App Services][AP01]

* And the URL for your web app will be listed in the **Overview** for your web app:

   ![Determining the URL for your web app][AP02]

<!--
##  OPTIONAL: Configure the embedded Tomcat server to run on a different port

The embedded Tomcat server in the sample Spring Boot application is configured to run on port 8080 by default. However, if you want to run the embedded Tomcat server to run on a different port, such as port 80 for local testing, you can configure the port by using the following steps.

1. Go to the *resources* directory (or create the directory if it does not exist); for example:
   ```shell
   cd src/main/resources
   ```

1. Open the *application.yml* file in a text editor if it exists, or create a new YAML file if it does not exist.

1. Modify the **server** setting so that the server runs on port 80; for example:
   ```yaml
   server:
      port: 80
   ```

1. Save and close the *application.yml* file.
-->

## Next steps

To learn more about Spring and Azure, continue to the Spring on Azure documentation center.

> [!div class="nextstepaction"]
> [Spring on Azure](/azure/java/spring-framework)

### Additional Resources

For more information about the various technologies discussed in this article, see the following articles:

* [Maven Plugin for Azure Web Apps]

* [Log in to Azure from the Azure CLI](/azure/xplat-cli-connect)

* [How to use the Maven Plugin for Azure Web Apps to deploy a Spring Boot app to Azure App Service ](deploy-spring-boot-java-app-with-maven-plugin.md)

* [Create an Azure service principal with Azure CLI 2.0](/cli/azure/create-an-azure-service-principal-azure-cli)

* [Maven Settings Reference](https://maven.apache.org/settings.html)

* [Docker plugin for Maven]

For more information about using Azure with Java, see the [Azure for Java Developers] and the [Working with Azure DevOps and Java].

<!-- URL List -->

[Azure Command-Line Interface (CLI)]: /cli/azure/overview
[Azure for Java Developers]: /azure/java/
[Azure portal]: https://portal.azure.com/
[Docker]: https://www.docker.com/
[Docker plugin for Maven]: https://github.com/spotify/docker-maven-plugin
[free Azure account]: https://azure.microsoft.com/pricing/free-trial/
[Git]: https://github.com/
[Working with Azure DevOps and Java]: /azure/devops/
[Maven]: https://maven.apache.org/
[MSDN subscriber benefits]: https://azure.microsoft.com/pricing/member-offers/msdn-benefits-details/
[Spring Boot]: https://projects.spring.io/spring-boot/
[Spring Boot on Docker Getting Started]: https://github.com/spring-guides/gs-spring-boot-docker
[Spring Framework]: https://spring.io/
[Maven Plugin for Azure Web Apps]: https://github.com/Microsoft/azure-maven-plugins/tree/master/azure-webapp-maven-plugin

[Java Development Kit (JDK)]: https://aka.ms/azure-jdks
<!-- http://www.oracle.com/technetwork/java/javase/downloads/ -->

<!-- IMG List -->

[AP01]: ./media/deploy-containerized-spring-boot-java-app-with-maven-plugin/AP01.png
[AP02]: ./media/deploy-containerized-spring-boot-java-app-with-maven-plugin/AP02.png<|MERGE_RESOLUTION|>--- conflicted
+++ resolved
@@ -14,11 +14,7 @@
 ms.tgt_pltfrm: multiple
 ms.topic: article
 ms.workload: web
-<<<<<<< HEAD
 ms.custom: seo-java-july2019, seo-java-august2019
-=======
-ms.custom: seo-java-july2019 
->>>>>>> f21728f7
 ---
 
 # Use Maven for Azure Web Apps to deploy a containerized Spring Boot app to Azure
