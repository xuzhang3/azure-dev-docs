---
title: Azure management libraries for Java web app samples
description: Get sample code for creating and updating Azure web apps hosted in App Service using the Azure management libraries for Java
keywords: Azure, Java, SDK, API, Maven, Gradle, web apps, app service
author: rloutlaw
ms.author: brendm
manager: douge
ms.date: 04/16/2017
ms.topic: article

ms.devlang: java
ms.service: multiple
ms.assetid: 43633e5c-9fb1-4807-ba63-e24c126754e2
<<<<<<< HEAD
ms.custom: seo-java-september2019
=======
ms.custom: seo-java-august2019 ​
>>>>>>> 7b2bdcf6
---

# Azure management libraries for Java - Web app samples 

The following table links to Java source you can use to create and configure web apps.

| **Create an app** ||
|---|---|
| [Create a web app and deploy from FTP or GitHub][1] | Deploy web apps from local Git, FTP, and continuous integration from GitHub. |
| [Create a web app and manage deployment slots][2] | Create a web app and deploy to staging slots, and then swap deployments between slots. |
| **Configure app** ||
| [Create a web app and configure a custom domain][3] | Create a web app with a custom domain and self-signed SSL certificate. |
| **Scale apps** ||
| [Scale a web app with high availability across multiple regions][4] | Scale a web app in three different geographical regions and make them available through a single endpoint using Azure Traffic Manager. | 
| **Connect app to resources** ||
| [Connect a web app to a storage account][5] | Create an Azure storage account and add the storage account connection string to the app settings. |
| [Connect a web app to a SQL database][6] | Create a web app and SQL database, and then add the SQL database connection string to the app settings. |

[1]: java-sdk-configure-webapp-sources.md
[2]: https://azure.microsoft.com/resources/samples/app-service-java-manage-staging-and-production-slots-for-web-apps/
[3]: https://azure.microsoft.com/resources/samples/app-service-java-manage-web-apps-with-custom-domains/
[4]: https://azure.microsoft.com/resources/samples/app-service-java-scale-web-apps-on-linux/
[5]: https://azure.microsoft.com/resources/samples/app-service-java-manage-storage-connections-for-web-apps/
[6]: https://azure.microsoft.com/resources/samples/app-service-java-manage-data-connections-for-web-apps/<|MERGE_RESOLUTION|>--- conflicted
+++ resolved
@@ -11,11 +11,7 @@
 ms.devlang: java
 ms.service: multiple
 ms.assetid: 43633e5c-9fb1-4807-ba63-e24c126754e2
-<<<<<<< HEAD
-ms.custom: seo-java-september2019
-=======
-ms.custom: seo-java-august2019 ​
->>>>>>> 7b2bdcf6
+ms.custom: seo-java-august2019, seo-java-september2019
 ---
 
 # Azure management libraries for Java - Web app samples 
