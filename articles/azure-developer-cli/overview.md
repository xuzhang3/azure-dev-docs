---
title: What is the Azure Developer CLI (preview)?
description: Overview of the features and capabilities of the Azure Developer CLI that helps developers be more productive when building and deploying apps to Azure.
author: alexwolfmsft
ms.author: alexwolf
ms.date: 10/21/2022
ms.service: azure-dev-cli
ms.topic: conceptual
ms.custom: devx-track-azdevcli, devx-track-azurecli
---

# What is the Azure Developer CLI (preview)?

Azure Developer CLI (`azd`) is an open-source tool that accelerates the time it takes for you to get started on Azure. The CLI provides best practice, developer-friendly commands that map to key stages in your workflow, whether you’re working in the terminal, your editor or integrated development environment (IDE), or DevOps.

You can use `azd` with [extensible azd templates](#azure-developer-cli-templates) that include everything you need to get an application up and running in Azure. These templates include reusable infrastructure as code assets and application code that can be ripped out and replaced with your own app code.

## Typical `azd` workflow

Once you've [installed Azure Developer CLI](./install-azd.md), you can get your app onto Azure in two quick steps.

1. Select an [Azure Developer CLI template](./azd-templates.md#choose-a-template).
<<<<<<< HEAD
2. Get the code and initialize the project by [running `azd init`](./get-started.md)
3. Deploy the template by [running `azd up`](./get-started.md).
4. Customize the app to meet your needs.

From there, you can pull out or modify the application code to leverage the infrastructure as code assets (IaC) provided in the template and customize the app to fit your needs.
=======
1. Get the code and initialize the project by [running `azd init`](./get-started.md)
1. Deploy the template by [running `azd up`](./get-started.md).
1. Customize the app to meet your needs.
>>>>>>> a8e8c6ae

## Introductory video

> [!VIDEO https://www.youtube.com/embed/VTk-FhJyo7s]

## Supported development environments

You can run any `azd` template, in one of the following supported development environments:

|Environment|Description|Pros|Cons|Supported?|
|---|---|---|---|---|
|**Bare Metal**|**Not** in a container, dependencies are manually installed by you, and the project is run on your local machine.|You control all dependencies. You may already have some of the dependencies installed. You don't need Docker installed.|You have to manually install all dependencies.| Yes |
|**[DevContainer / VS Code Remote - Containers](https://code.visualstudio.com/docs/remote/containers)**|**Container** with all dependencies installed and run on your local machine.|Other than VS Code, Docker, and the Remote Containers VS Code extension, all dependencies are installed for you in the DevContainer.| You need to clone the repository. The container initialization can take a long time.| Yes |
|**[GitHub Codespaces](https://github.com/features/codespaces)** |**Container** with all dependencies installed and running on GitHub.com in the browser.|All dependencies are installed without cloning the code locally.| Run and debug that requires launching a web browser is currently not supported because of [known limitation with GitHub Codespaces](https://code.visualstudio.com/docs/remote/codespaces#_known-limitations-and-adaptations). | Yes |

## Supported Azure compute services (host)

Currently supported/planned hosting platform for the app:

| Azure compute service    | Supported?     |
| ------------------------ | -------------- |
| Azure App Service        | Yes            |
| Function                 | Yes            |
| Azure Container Apps     | Yes            |
| Azure Static Web Apps    | Yes            |
| Azure Kubernetes Service | Preview (only for projects deployable via `kubectl apply -f`)    |

## Supported programming languages

Currently supported/planned languages:

| Language | Supported?  |
| -------- | ----------- |
| Node.js  | Yes         |
| Python   | Yes         |
| .NET     | Yes         |
| Java     | Yes         |

## Next steps

- Get started by [installing Azure Developer CLI](./install-azd.md).
- [Walk through our quickstart](./get-started.md) to see Azure Developer CLI in action.<|MERGE_RESOLUTION|>--- conflicted
+++ resolved
@@ -17,20 +17,14 @@
 
 ## Typical `azd` workflow
 
-Once you've [installed Azure Developer CLI](./install-azd.md), you can get your app onto Azure in two quick steps.
+Once you've [installed Azure Developer CLI](./install-azd.md), you can get your app onto Azure in just a few steps.
 
 1. Select an [Azure Developer CLI template](./azd-templates.md#choose-a-template).
-<<<<<<< HEAD
 2. Get the code and initialize the project by [running `azd init`](./get-started.md)
 3. Deploy the template by [running `azd up`](./get-started.md).
 4. Customize the app to meet your needs.
 
 From there, you can pull out or modify the application code to leverage the infrastructure as code assets (IaC) provided in the template and customize the app to fit your needs.
-=======
-1. Get the code and initialize the project by [running `azd init`](./get-started.md)
-1. Deploy the template by [running `azd up`](./get-started.md).
-1. Customize the app to meet your needs.
->>>>>>> a8e8c6ae
 
 ## Introductory video
 
