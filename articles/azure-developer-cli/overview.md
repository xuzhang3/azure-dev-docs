---
title: What is the Azure Developer CLI (preview)?
description: Overview of the features and capabilities of the Azure Developer CLI that helps developers be more productive when building and deploying apps to Azure.
author: alexwolfmsft
ms.author: alexwolf
ms.date: 10/21/2022
ms.service: azure-dev-cli
ms.topic: conceptual
ms.custom: devx-track-azdevcli
---

# What is the Azure Developer CLI (preview)?

Azure Developer CLI (`azd`) is an open-source tool that accelerates the time it takes for you to get started on Azure. The CLI provides best practice, developer-friendly commands that map to key stages in your workflow, whether you’re working in the terminal, your editor or integrated development environment (IDE), or DevOps.

You can use `azd` with [extensible azd templates](#azure-developer-cli-templates) that include everything you need to get an application up and running in Azure. These templates include reusable infrastructure as code assets and application code that can be ripped out and replaced with your own app code.

## Typical `azd` workflow

Once you've [installed Azure Developer CLI](./install-azd.md), you can get your app onto Azure in two quick steps.

:::image type="content" source="media/overview/workflow.png" alt-text="Diagram of the Azure Developer CLI workflow.":::

1. Select an [Azure Developer CLI template](./azd-templates.md#choose-a-template).
<<<<<<< HEAD
3. Get the code and initialize the project by [running `azd init`](./get-started.md)
4. Deploy the template by [running `azd up`](./get-started.md).
5. Customize the app to meet your needs.
=======
2. Run [`azd up`](./get-started.md) to get the code and deploy the template.
>>>>>>> d83a3770

From there, you can pull out or modify the application code to leverage the infrastructure as code assets (IaC) provided in the template and customize the app to fit your needs.

## Introductory video

> [!VIDEO https://www.youtube.com/embed/VTk-FhJyo7s]

## Supported development environments

You can run any `azd` template, in one of the following supported development environments:

|Environment|Description|Pros|Cons|Supported?|
|---|---|---|---|---|
|**Bare Metal**|**Not** in a container, dependencies are manually installed by you, and the project is run on your local machine.|You control all dependencies. You may already have some of the dependencies installed. You don't need Docker installed.|You have to manually install all dependencies.| Yes |
|**[DevContainer / VS Code Remote - Containers](https://code.visualstudio.com/docs/remote/containers)**|**Container** with all dependencies installed and run on your local machine.|Other than VS Code, Docker, and the Remote Containers VS Code extension, all dependencies are installed for you in the DevContainer.| You need to clone the repository. The container initialization can take a long time.| Yes |
|**[GitHub Codespaces](https://github.com/features/codespaces)** |**Container** with all dependencies installed and running on GitHub.com in the browser.|All dependencies are installed without cloning the code locally.| Run and debug that requires launching a web browser is currently not supported because of [known limitation with GitHub Codespaces](https://code.visualstudio.com/docs/remote/codespaces#_known-limitations-and-adaptations). | Yes |

## Supported Azure compute services (host)

Currently supported/planned hosting platform for the app:

| Azure compute service    | Supported?     |
| ------------------------ | -------------- |
| Azure App Service        | Yes            |
| Function                 | Yes            |
| Azure Container Apps     | Yes            |
| Azure Static Web Apps    | Yes            |
| Azure Kubernetes Service | Preview (only for projects deployable via `kubectl apply -f`)    |

## Supported programming languages

Currently supported/planned languages:

| Language | Supported?  |
| -------- | ----------- |
| Node.js  | Yes         |
| Python   | Yes         |
| .NET     | Yes         |
| Java     | Yes         |

## Next steps

- Get started by [installing Azure Developer CLI](./install-azd.md).
- [Walk through our quickstart](./get-started.md) to see Azure Developer CLI in action.<|MERGE_RESOLUTION|>--- conflicted
+++ resolved
@@ -22,13 +22,9 @@
 :::image type="content" source="media/overview/workflow.png" alt-text="Diagram of the Azure Developer CLI workflow.":::
 
 1. Select an [Azure Developer CLI template](./azd-templates.md#choose-a-template).
-<<<<<<< HEAD
-3. Get the code and initialize the project by [running `azd init`](./get-started.md)
-4. Deploy the template by [running `azd up`](./get-started.md).
-5. Customize the app to meet your needs.
-=======
-2. Run [`azd up`](./get-started.md) to get the code and deploy the template.
->>>>>>> d83a3770
+2. Get the code and initialize the project by [running `azd init`](./get-started.md)
+3. Deploy the template by [running `azd up`](./get-started.md).
+4. Customize the app to meet your needs.
 
 From there, you can pull out or modify the application code to leverage the infrastructure as code assets (IaC) provided in the template and customize the app to fit your needs.
 
