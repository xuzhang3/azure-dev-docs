---
title: Customize your Azure Developer CLI workflows using command and event hooks
description: Explores how to use Azure Developer CLI hooks to customize deployment pipelines
author: alexwolfmsft
ms.author: alexwolf
ms.date: 1/27/2023
ms.topic: reference
ms.custom: devx-track-azdevcli
ms.service: azure-dev-cli
---

# Customize your Azure Developer CLI workflows using command and event hooks

The Azure Developer CLI supports various extension points to customize your workflows and deployments. The hooks middleware allows you to execute custom scripts before and after `azd` commands and service lifecycle events. hooks follow a naming convention using *pre* and *post* prefixes on the matching `azd` command or service event name. 

For example, you may want to run a custom script in the following scenarios:

* Use the *prerestore* hook to customize dependency management.
* Use the *predeploy* hook to verify external dependencies or custom configurations are in place before deploying your app.
* Use the *postup* hook at the end of a workflow or pipeline to perform custom cleanup or logging.

## Available hooks

The following `azd` command hooks are available:

* `prerestore` and `postrestore`: Run before and after package dependencies are restored.
* `preprovision` and `postprovision`: Run before and after Azure resources are created.
* `predeploy` and `postdeploy`: Run before and after the application code is deployed to Azure.
* `preup` and `postup`: Run before and after the combined deployment pipeline. `Up` is a shorthand command that runs `restore`, `provision`, and `deploy` sequentially.
* `predown` and `postdown`: Run before and after the resources are removed.

The following service lifecycle event hooks are available:

* `prerestore` and `postrestore`: Run before and after the service packages and dependencies are restored.
* `prepackage` and `postpackage`: Run before and after the app is packaged for deployment.
* `predeploy` and `postdeploy`: Run before and after the service code is deployed to Azure.

## Hook configuration

Hooks can be registered in your `azure.yaml` file at the root or within a specific service configuration. All types of hooks support the following configuration options:

* `shell`: `sh` | `pwsh` (automatically inferred from run if not specified).
  * *Note*: PowerShell 7 is required for `pwsh`.
* `run`: Define an inline script or a path to a file.
* `continueOnError`: When set will continue to execute even after a script error occurred during a command hook (default false).
* `interactive`: When set will bind the running script to the console `stdin`, `stdout` & `stderr` (default false). This property need to be set to `true` in order to see the hook's output.
* `windows`: Specifies that the nested configurations will only apply on windows OS. If this configuration option is excluded, the hook executes on all platforms.
* `posix`: Specifies that the nested configurations will only apply to POSIX based OSes (Linux & MaxOS). If this configuration option is excluded, the hook executes on all platforms.

## Hook examples

The following examples demonstrate different types of hook registrations and configurations.

### Root command registration

Hooks can be configured to run for specific `azd` commands at the root of your `azure.yaml` file.

The project directory (where the `azure.yaml` file is located) is the default current working directory (`cwd`) for command hooks.

```yml
name: todo-nodejs-mongo
metadata:
  template: todo-nodejs-mongo@0.0.1-beta
hooks:
  prerestore: # Example of an inline script. (shell is required for inline scripts)
    shell: sh
    run: echo 'Hello'
  preprovision: # Example of external script (Relative path from project root)
    run: ./hooks/preprovision.sh
services:
  web:
    project: ./src/web
    dist: build
    language: js
    host: appservice
  api:
    project: ./src/api
    language: js
    host: appservice
```

### Service registration

Hooks can also be configured to run only for specific services defined in your `.yaml` file.

The service directory (same path as defined in the `project` property of the service configuration in the `azure.yaml` file) is the default `cwd` for service hooks.

```yml
name: todo-nodejs-mongo
metadata:
  template: todo-nodejs-mongo@0.0.1-beta
services:
  web:
    project: ./src/web
    dist: build
    language: js
    host: appservice
  api:
    project: ./src/api
    language: js
    host: appservice
    hooks:
      prerestore: # Example of an inline script. (shell is required for inline scripts)
        shell: sh
        run: echo 'Restoring API service...'
      prepackage: # Example of external script (Relative path from service path)
        run: ./hooks/prepackage.sh
```

### OS specific hooks

Optionally, hooks can also be configured to run either on Windows or Posix (Linux & MaxOS). By default, if the Windows or Posix configurations are excluded the hook executes on all platforms.

```yml
name: todo-nodejs-mongo
metadata:
  template: todo-nodejs-mongo@0.0.1-beta
hooks:
  prerestore: 
    posix: # Only runs on Posix environments
      shell: sh
      run: echo 'Hello'
   windows: # Only runs on Windows environments
     shell: pwsh
     run: Write-Host "Hello"
services:
  web:
    project: ./src/web
    dist: build
    language: js
    host: appservice
  api:
    project: ./src/api
    language: js
    host: appservice
```

### Use environment variables with hooks

<<<<<<< HEAD
Hooks can get and set environment variables in the `.env` file using the `azd env get-values` and `azd set <key> <value>` commands. Hooks can also retrieve environment variables from the local device using the `${YOUR_ENVIRONMENT VARIABLE}` syntax. `azd` automatically sets certain environment variables in the `.env` file when commands are run, such as `AZURE_ENV_NAME` and `AZURE_LOCATION`. Output parameters from the `main.bicep` file are also set in the `.env` file. The [manage environment variables](/azure/developer/azure-developer-cli/manage-environment-variables) page includes more information about environment variable workflows.

The following hooks example demonstrates how to get and set environment variables inline or through referenced scripts:
=======
Hooks can get and set environment variables in the `.env` file using the `azd env get-values` and `azd set <key> <value>` commands. Hooks can also retrieve environment variables from your local environment using the `${YOUR_ENVIRONMENT VARIABLE}` syntax. `azd` automatically sets certain environment variables in the `.env` file when commands are run, such as `AZURE_ENV_NAME` and `AZURE_LOCATION`. Output parameters from the `main.bicep` file are also set in the `.env` file. The [manage environment variables](/azure/developer/azure-developer-cli/manage-environment-variables) page includes more information about environment variable workflows. Hooks can use environment variables through referenced scripts or inline.
>>>>>>> dfb22e5c

```yml
name: azure-search-openai-demo
metadata:
  template: azure-search-openai-demo@0.0.2-beta
services:
  backend:
    project: ./app/backend
    language: py
    host: appservice
hooks:
  postprovision:
    windows: # Run referenced script that uses environment variables (script shown below)
      shell: pwsh
      run: ./scripts/prepdocs.ps1
      interactive: true
      continueOnError: false
    posix:
      shell: sh
      run: ./scripts/prepdocs.sh
      interactive: true
      continueOnError: false
  postdeploy: # Pull environment variable inline from local device and set in .env file
      shell: sh
      run: azd env set REACT_APP_WEB_BASE_URL ${SERVICE_WEB_ENDPOINT_URL}
```

The referenced: `prepdocs.sh` script:

```bash
echo "Loading azd .env file from current environment"

# Use the `get-values` azd command to retrieve environment variables from the `.env` file
while IFS='=' read -r key value; do
    value=$(echo "$value" | sed 's/^"//' | sed 's/"$//')
    export "$key=$value"
done <<EOF
$(azd env get-values) 
EOF

echo 'Creating python virtual environment "scripts/.venv"'
python3 -m venv scripts/.venv

echo 'Installing dependencies from "requirements.txt" into virtual environment'
./scripts/.venv/bin/python -m pip install -r scripts/requirements.txt

echo 'Running "prepdocs.py"'
./scripts/.venv/bin/python ./scripts/prepdocs.py './data/*' 
    --storageaccount "$AZURE_STORAGE_ACCOUNT"
    --container "$AZURE_STORAGE_CONTAINER"
    --searchservice "$AZURE_SEARCH_SERVICE"
    --openaiservice "$AZURE_OPENAI_SERVICE"
    --openaideployment "$AZURE_OPENAI_EMB_DEPLOYMENT"
    --index "$AZURE_SEARCH_INDEX"
    --formrecognizerservice "$AZURE_FORMRECOGNIZER_SERVICE"
    --tenantid "$AZURE_TENANT_ID" -v
```

[!INCLUDE [request-help](includes/request-help.md)]<|MERGE_RESOLUTION|>--- conflicted
+++ resolved
@@ -137,13 +137,9 @@
 
 ### Use environment variables with hooks
 
-<<<<<<< HEAD
-Hooks can get and set environment variables in the `.env` file using the `azd env get-values` and `azd set <key> <value>` commands. Hooks can also retrieve environment variables from the local device using the `${YOUR_ENVIRONMENT VARIABLE}` syntax. `azd` automatically sets certain environment variables in the `.env` file when commands are run, such as `AZURE_ENV_NAME` and `AZURE_LOCATION`. Output parameters from the `main.bicep` file are also set in the `.env` file. The [manage environment variables](/azure/developer/azure-developer-cli/manage-environment-variables) page includes more information about environment variable workflows.
-
-The following hooks example demonstrates how to get and set environment variables inline or through referenced scripts:
-=======
-Hooks can get and set environment variables in the `.env` file using the `azd env get-values` and `azd set <key> <value>` commands. Hooks can also retrieve environment variables from your local environment using the `${YOUR_ENVIRONMENT VARIABLE}` syntax. `azd` automatically sets certain environment variables in the `.env` file when commands are run, such as `AZURE_ENV_NAME` and `AZURE_LOCATION`. Output parameters from the `main.bicep` file are also set in the `.env` file. The [manage environment variables](/azure/developer/azure-developer-cli/manage-environment-variables) page includes more information about environment variable workflows. Hooks can use environment variables through referenced scripts or inline.
->>>>>>> dfb22e5c
+Hooks can get and set environment variables in the `.env` file using the `azd env get-values` and `azd set <key> <value>` commands. Hooks can also retrieve environment variables from your local environment using the `${YOUR_ENVIRONMENT VARIABLE}` syntax. `azd` automatically sets certain environment variables in the `.env` file when commands are run, such as `AZURE_ENV_NAME` and `AZURE_LOCATION`. Output parameters from the `main.bicep` file are also set in the `.env` file. The [manage environment variables](/azure/developer/azure-developer-cli/manage-environment-variables) page includes more information about environment variable workflows.
+
+Hooks can get and set environment variables inline or through referenced scripts, as demonstrated in the following example:
 
 ```yml
 name: azure-search-openai-demo
