--- conflicted
+++ resolved
@@ -53,10 +53,10 @@
 
 ### [C#](#tab/csharp)
 
-| Template      | App host | Tech stack	 | 
-| ----------- | ----------| ----------- | 
-| [ToDo C# Cosmos DB (SQL)](https://github.com/Azure-Samples/todo-csharp-cosmos-sql) | [Azure App Service](/azure/app-service/) | [Azure Cosmos DB SQL API](/learn/modules/intro-to-azure-cosmos-db-core-api/), Bicep | 
-| [ToDo C# Azure SQL Database](https://github.com/azure-samples/todo-csharp-sql) | [Azure App Service](/azure/app-service/) | [Azure SQL Database](/azure/azure-sql/database/sql-database-paas-overview), Bicep |
+| Template      | App host | Tech stack |
+| ----------- | ----------| ----------- |
+| [ToDo application with C# API and Azure Cosmos DB](https://github.com/Azure-Samples/todo-csharp-cosmos-sql) | [Azure App Service](/azure/app-service/) | [Azure Cosmos DB for NoSQL](/learn/modules/intro-to-azure-cosmos-db-core-api/), Bicep |
+| [ToDo application with C# API and Azure SQL Database](https://github.com/azure-samples/todo-csharp-sql) | [Azure App Service](/azure/app-service/) | [Azure SQL Database](/azure/azure-sql/database/sql-database-paas-overview), Bicep |
 | [ToDo C# Azure SQL + SWA + Functions](https://github.com/Azure-Samples/todo-csharp-sql-swa-func) | [Azure Static Web Apps](/azure/static-web-apps/), [Azure Functions](/azure/azure-functions/) | [Azure SQL Database](/azure/azure-sql/database/sql-database-paas-overview), Bicep |
 
 
@@ -86,16 +86,6 @@
 | [ToDo Python MongoDB ACA](https://github.com/azure-samples/todo-python-mongo-aca) | [Azure Container Apps](/azure/container-apps/overview) |  [Azure Cosmos DB for MongoDB](/azure/cosmos-db/mongodb/mongodb-introduction), Bicep |  
 | [ToDo Python MongoDB SWA + Functions](https://github.com/azure-samples/todo-python-mongo-swa-func) | [Azure Static Web Apps](/azure/static-web-apps/), [Azure Functions](/azure/azure-functions/) |  [Azure Cosmos DB for MongoDB](/azure/cosmos-db/mongodb/mongodb-introduction), Bicep|
 
-<<<<<<< HEAD
-=======
-### [C#](#tab/csharp)
-
-| Template      | App host | Tech stack |
-| ----------- | ----------| ----------- |
-| [ToDo application with C# API and Azure Cosmos DB](https://github.com/Azure-Samples/todo-csharp-cosmos-sql) | [Azure App Service](/azure/app-service/) | [Azure Cosmos DB for NoSQL](/learn/modules/intro-to-azure-cosmos-db-core-api/), Bicep |
-| [ToDo application with C# API and Azure SQL Database](https://github.com/azure-samples/todo-csharp-sql) | [Azure App Service](/azure/app-service/) | [Azure SQL Database](/azure/azure-sql/database/sql-database-paas-overview), Bicep |
-
->>>>>>> 1018a361
 ---
 
 For more community contributed templates, [browse GitHub using `azd-templates` as the topic]( https://github.com/topics/azd-templates).
