--- conflicted
+++ resolved
@@ -21,6 +21,8 @@
       href: configure-devops-pipeline.md
     - name: Resource Group Scoped Deployments
       href: resource-group-scoped-deployments.md
+    - name: Deploy to Azure AI/ML online endpoints
+      href: azure-ai-ml-endpoints.md
   - name: Configuration
     items:
     - name: Manage environment variables
@@ -31,13 +33,8 @@
       href: use-terraform-for-azd.md
     - name: Use third-party container registries
       href: use-external-registry.md
-<<<<<<< HEAD
-    - name: Deploy to Azure AI/ML online endpoints
-      href: azure-ai-ml-endpoints.md
-=======
     - name: Configure template sources
       href: configure-template-sources.md
->>>>>>> f4b1e0e9
   - name: Create templates
     items:
     - name: Make your project azd-compatible
