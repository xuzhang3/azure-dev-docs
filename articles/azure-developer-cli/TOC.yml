--- conflicted
+++ resolved
@@ -31,13 +31,10 @@
       href: use-terraform-for-azd.md
     - name: Use third-party container registries
       href: use-external-registry.md
-<<<<<<< HEAD
     - name: Use Helm and Kustomize
       href: helm-kustomize-support.md
-=======
     - name: Configure template sources
       href: configure-template-sources.md
->>>>>>> f4b1e0e9
   - name: Create templates
     items:
     - name: Make your project azd-compatible
