--- conflicted
+++ resolved
@@ -11,11 +11,7 @@
 
 # Configure a pipeline and push updates (preview)
 
-<<<<<<< HEAD
-In this article, you'll push [Todo Application with Node.js and Azure Cosmos DB for MongoDB](https://github.com/azure-samples/todo-nodejs-mongo) template changes through GitHub Actions or Azure DevOps via Azure Developer CLI (azd). However, you can apply the principles you learn in this article to any of the [Azure Developer CLI templates](./azd-templates.md).
-=======
 In this article, you'll learn how to use the Azure Developer CLI (azd) to push template changes through a CI/CD pipeline such as GitHub Actions or Azure DevOps. For this example you'll use the [Todo Application with Node.js and Azure Cosmos DB for MongoDB](https://github.com/azure-samples/todo-nodejs-mongo) template, but you can apply the principles you learn in this article to any of the [Azure Developer CLI templates](overview.md#azure-developer-cli-templates).
->>>>>>> c7ecf318
 
 ## Prerequisites
 
