--- conflicted
+++ resolved
@@ -3,11 +3,7 @@
 description: This article explains the syntax and parameters for the various Azure Developer CLI commands.
 author: alexwolfmsft
 ms.author: alexwolf
-<<<<<<< HEAD
-ms.date: 02/16/2024
-=======
 ms.date: 03/12/2024
->>>>>>> 8533e145
 ms.service: azure-dev-cli
 ms.topic: conceptual
 ms.custom: devx-track-azdevcli
