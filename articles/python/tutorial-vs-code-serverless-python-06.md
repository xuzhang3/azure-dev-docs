---
title: "Step 6: Add a second Python function to Azure Functions with VS Code"
description: Tutorial step 6, expanding an Azure Functions project by adding a second function.
ms.topic: conceptual
ms.date: 09/17/2020
ms.custom: devx-track-python, seo-python-october2019
---

# 6: Add a second Python function to Azure Functions

[Previous step: deploy to Azure](tutorial-vs-code-serverless-python-05.md)

After your first deployment, you can make changes to your code, such as adding additional Python functions, and redeploy to the same Azure Functions app.

1. In the **Azure: Functions** explorer, select the **Create Function** command or use **Azure Functions: Create Function** from the Command Palette. Specify the following details for the function:

    - Template: HTTP trigger
    - Name: "DigitsOfPi"
    - Authorization level: Anonymous

1. In the Visual Studio Code file explorer is a subfolder with your function name that again contains files named *\_\_init\_\_.py*, *function.json*, and *sample.dat*.

1. Replace the contents of *\_\_init\_\_.py* to match the following code, which generates a string containing the value of PI to a number of digits specified in the URL (this code uses only a URL parameter)

    ```python
    import logging

    import azure.functions as func

    """ Adapted from the second, shorter solution at http://www.codecodex.com/wiki/Calculate_digits_of_pi#Python
    """

    def pi_digits_Python(digits):
        scale = 10000
        maxarr = int((digits / 4) * 14)
        arrinit = 2000
        carry = 0
        arr = [arrinit] * (maxarr + 1)
        output = ""

        for i in range(maxarr, 1, -14):
            total = 0
            for j in range(i, 0, -1):
                total = (total * j) + (scale * arr[j])
                arr[j] = total % ((j * 2) - 1)
                total = total / ((j * 2) - 1)

            output += "%04d" % (carry + (total / scale))
            carry = total % scale

        return output

    def main(req: func.HttpRequest) -> func.HttpResponse:
        logging.info('DigitsOfPi HTTP trigger function processed a request.')

        digits_param = req.params.get('digits')

        if digits_param is not None:
            try:
                digits = int(digits_param)
            except ValueError:
                digits = 10   # A default

            if digits > 0:
                digit_string = pi_digits_Python(digits)

                # Insert a decimal point in the return value
                return func.HttpResponse(digit_string[:1] + '.' + digit_string[1:])

        return func.HttpResponse(
             "Please pass the URL parameter ?digits= to specify a positive number of digits.",
             status_code=400
        )
    ```

1. Because the code supports only HTTP GET, modify *function.json* so that the `"methods"` collection contains only `"get"` (that is, remove `"post"`). The whole file should appear as follows:

    ```json
    {
      "scriptFile": "__init__.py",
      "bindings": [
        {
          "authLevel": "anonymous",
          "type": "httpTrigger",
          "direction": "in",
          "name": "req",
          "methods": [
            "get"
          ]
        },
        {
          "type": "http",
          "direction": "out",
          "name": "$return"
        }
      ]
    }
    ```

1. Start the debugger by pressing F5 or selecting the **Debug** > **Start Debugging** menu command. The **Output** window should now show both endpoints in your project:

    <pre>
    Http Functions:
            DigitsOfPi: [GET] http://localhost:7071/api/DigitsOfPi
            HttpExample: [GET,POST] http://localhost:7071/api/HttpExample
    </pre>

1. In a browser, or from curl, make a request to `http://localhost:7071/api/DigitsOfPi?digits=125` and observe the output. (You might notice that the code algorithm isn't entirely accurate, but we'll leave the improvements to you!) Stop the debugger when you're finished.

1. Redeploy the code by using the **Deploy to Function App** in the **Azure: Functions** explorer. If prompted, select the Function App created previously.

1. Once deployment finishes (it takes a few minutes!), the **Output** window shows the public endpoints with which you can repeat your tests.

> [!div class="nextstepaction"]
<<<<<<< HEAD
> [I added a second functions - continue to step 7 >>>](tutorial-vs-code-serverless-python-07.md)
=======
> [I added a second functions - continue to step 7 >>>](tutorial-vs-code-serverless-python-07.md)

Issues? Submit a GitHub issue using the "This page" feedback at the bottom of the page.
>>>>>>> fc388678
<|MERGE_RESOLUTION|>--- conflicted
+++ resolved
@@ -112,10 +112,4 @@
 1. Once deployment finishes (it takes a few minutes!), the **Output** window shows the public endpoints with which you can repeat your tests.
 
 > [!div class="nextstepaction"]
-<<<<<<< HEAD
 > [I added a second functions - continue to step 7 >>>](tutorial-vs-code-serverless-python-07.md)
-=======
-> [I added a second functions - continue to step 7 >>>](tutorial-vs-code-serverless-python-07.md)
-
-Issues? Submit a GitHub issue using the "This page" feedback at the bottom of the page.
->>>>>>> fc388678
