---
title: "Step 5: Deploy Azure Functions in Python with VS Code"
description: Tutorial step 5, deploying Python function code to Azure and learning how to stream logs and sync settings between a local project and Azure.
ms.topic: conceptual
ms.date: 09/17/2020
ms.custom: devx-track-python, seo-python-october2019
---

# 5: Deploy Azure Functions in Python

[Previous step: debug locally](tutorial-vs-code-serverless-python-04.md)

In this article, you use the Azure Functions extension to create a function app in Azure, along with other required Azure resources. A function app lets you group functions as a logic unit for easier management, deployment, and sharing of resources.

A function app requires an Azure Storage account for data and a [hosting plan](/azure/azure-functions/functions-scale#hosting-plan-support). All of these resources are organized within a single resource group.

1. In the **Azure: Functions** explorer, select the **Deploy to Function App** command, or open the Command Palette (**F1**) and select the **Azure Functions: Deploy to Function App** command. Again, the function app is where your Python project runs in Azure.

    ![Deploy your Python function to an Azure Function App](media/tutorial-vs-code-serverless-python/deploy-a-python-fuction-to-azure-function-app.png)

1. When prompted, select **Create New Function App in Azure**, and provide a name that's unique across Azure (typically using your personal or company name along with other unique identifiers; you can use letters, numbers, and hyphens).

    If you previously created a Function App, its name appears in this list of options.

1. When prompted, select a Python version and Azure location.

1. The extension performs the following actions, which you can observe in Visual Studio Code popup messages and the **Output** window (the process takes a few minutes):

    - Create a resource group using the name you gave (removing hyphens) in the location you selected.
    - In that resource group, create the storage account, hosting plan, and function app. By default, a [Consumption plan](/azure/azure-functions/functions-scale#consumption-plan) is created. To run your functions in a dedicated plan, you need to [enable publishing with advanced create options](/azure/azure-functions/functions-develop-vs-code).
    - Deploy your code to the function app.

    The **Azure: Functions** explorer also shows progress:

    ![Deployment progress indicator in the Azure: Functions explorer](media/tutorial-vs-code-serverless-python/deployment-progress-indicator-in-azure-function-explorer.png)

1. Once deployment is complete, the Azure Functions extension displays a message with buttons for three additional actions:

    ![Message indicating successful deployment with additional actions](media/tutorial-vs-code-serverless-python/azure-functions-deployment-success-with-additional-actions.png)

    For **Stream logs** and **Upload settings**, see the next sections.

1. Select **View output** to switch to the **Output** window. The output shows the public endpoint on Azure (the URL of your specific endpoint will match the name you specified for the function app):

    <pre>
    HTTP Trigger Urls:

          HttpExample: https://vscode-azure-functions.azurewebsites.net/api/HttpExample
    </pre>

    Use this endpoint to run the same tests you did locally, using URL parameters and/or requests with JSON data in the request body. The results of the public endpoint should match the results of the local endpoint you tested previously in [part 4](tutorial-vs-code-serverless-python-04.md).

## Stream logs

Support for log streaming is currently in development, as described on [Issue 589](https://github.com/microsoft/vscode-azurefunctions/issues/589) for the Azure Functions extension. The **Stream logs** button in the deployment message popup will eventually connect the log output on Azure to Visual Studio Code. You will also be able to start and stop the log stream on the **Azure Functions** explorer by right-clicking the Functions project and selecting **Start streaming logs** or **Stop streaming logs**.

At present, however, these commands aren't yet operational. Log streaming is instead available in a browser by running the following command, replacing `<app_name>` with the name of your Functions app on Azure:

```
# Replace <app_name> with the name of your Functions app on Azure
func azure functionapp logstream <app_name> --browser
```

## Sync local settings to Azure

The **Upload settings** button in the deployment message popup applies any changes you've made to your *local.settings.json* file to Azure. You can also invoke the command on the **Azure Functions** explorer by expanding the Functions project node, right-clicking **Application Settings**, and selecting **Upload local settings**. You can also use the Command Palette to select the **Azure Functions: Upload Local Settings** command.

Uploading settings updates any existing settings and adds any new settings defined in *local.settings.json*. Uploading doesn't remove any settings from Azure that aren't listed in the local file. To remove those settings, expand the **Applications Settings** node in the **Azure Functions** explorer, right-click the setting, and select **Delete Setting**. You can also edit settings directly on the Azure portal.

To apply any changes you make through the portal or through the **Azure Explorer** to the *local.settings.json* file, right-click the **Application Settings** node and select the **Download remote settings** command. You can also use the Command Palette to select the **Azure Functions: Download Remote Settings** command.

> [!div class="nextstepaction"]
<<<<<<< HEAD
> [I deployed the functions - continue to step 6 >>>](tutorial-vs-code-serverless-python-06.md)
=======
> [I deployed the functions - continue to step 6 >>>](tutorial-vs-code-serverless-python-06.md)

Issues? Submit a GitHub issue using the "This page" feedback at the bottom of the page.
>>>>>>> fc388678
<|MERGE_RESOLUTION|>--- conflicted
+++ resolved
@@ -70,10 +70,4 @@
 To apply any changes you make through the portal or through the **Azure Explorer** to the *local.settings.json* file, right-click the **Application Settings** node and select the **Download remote settings** command. You can also use the Command Palette to select the **Azure Functions: Download Remote Settings** command.
 
 > [!div class="nextstepaction"]
-<<<<<<< HEAD
 > [I deployed the functions - continue to step 6 >>>](tutorial-vs-code-serverless-python-06.md)
-=======
-> [I deployed the functions - continue to step 6 >>>](tutorial-vs-code-serverless-python-06.md)
-
-Issues? Submit a GitHub issue using the "This page" feedback at the bottom of the page.
->>>>>>> fc388678
