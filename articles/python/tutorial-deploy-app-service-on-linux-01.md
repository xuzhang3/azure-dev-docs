---
title: "Tutorial: Deploy Python apps to Azure App Service on Linux from Visual Studio Code"
<<<<<<< HEAD
description: Tutorial step 1, configure your environment
=======
description: Tutorial step 1, working with web apps, introduction, prerequisites
>>>>>>> fc388678
ms.topic: conceptual
ms.date: 09/12/2019
ms.custom: devx-track-python, seo-python-october2019
---

# Tutorial: Deploy Python apps to Azure App Service on Linux from Visual Studio Code

This article walks you through using Visual Studio Code to deploy a Python application to Azure App Service on Linux using the [Azure App Service](https://marketplace.visualstudio.com/items?itemName=ms-azuretools.vscode-azureappservice) extension.

If you encounter issues with any of the steps in this tutorial, we'd love to hear the details. Use the **Having issues? Let us know.** link at the end of each article to submit feedback.

For a demonstration video, see <a href="https://www.youtube.com/watch?v=dNVvFttc-sA&feature=youtu.be&ocid=AID3006292" target="_blank">Build WebApps with VS Code and Azure App Service</a> (youtube.com) from virtual PyCon 2020.

> [!NOTE]
> If you prefer to deploy apps through the CLI, see **[Quickstart: Create a Python app in Azure App Service on Linux](/azure/app-service/quickstart-python)**.

> [!TIP]
> [Azure App Service on Linux](/azure/app-service/overview#app-service-on-linux) runs your source code in a pre-defined Docker container. That container runs apps with Python 3.7 using the [Gunicorn](https://gunicorn.org) web server. The characteristics of this container are described on [Configure Python apps for App Service on Linux](/azure/app-service/configure-language-python). The container definition itself is on the [github.com/Azure-App-Service/python](https://github.com/Azure-App-Service/python/tree/master/3.7).

## Configure your environment

- An [Azure subscription](#azure-subscription).
- [Visual Studio Code with the Azure App Service extension](#visual-studio-code-python-and-the-azure-app-service-extension).
- A Python environment

### Azure subscription

If you don't have an Azure subscription, [sign up now](https://azure.microsoft.com/free/?utm_source=campaign&utm_campaign=vscode-tutorial-appservice-extension&mktingSource=vscode-tutorial-appservice-extension) for a free account with $200 in Azure credits to try out any combination of services.

### Visual Studio Code, Python, and the Azure App Service extension

Install the following software:

- [Visual Studio Code](https://code.visualstudio.com/).
- Python and the [Python](https://marketplace.visualstudio.com/items?itemName=ms-python.python) extension as described on [VS Code Python Tutorial - Prerequisites](https://code.visualstudio.com/docs/python/python-tutorial).
- The [Azure App Service](https://marketplace.visualstudio.com/items?itemName=ms-azuretools.vscode-azureappservice) extension, which provides interaction with Azure App Service from within VS Code. For general information, explore the [App Service extension tutorial](https://code.visualstudio.com/tutorials/app-service-extension/getting-started) and visit the [vscode-azureappservice GitHub repository](https://github.com/Microsoft/vscode-azureappservice).

## Sign in to Azure

[!INCLUDE [azure-sign-in](includes/azure-sign-in.md)]

> [!div class="nextstepaction"]
> [I signed into Azure - continue to step 2 >>>](tutorial-deploy-app-service-on-linux-02.md)

[Having issues? Let us know.](https://aka.ms/FlaskVSCQuickstartHelp)<|MERGE_RESOLUTION|>--- conflicted
+++ resolved
@@ -1,10 +1,6 @@
 ---
 title: "Tutorial: Deploy Python apps to Azure App Service on Linux from Visual Studio Code"
-<<<<<<< HEAD
 description: Tutorial step 1, configure your environment
-=======
-description: Tutorial step 1, working with web apps, introduction, prerequisites
->>>>>>> fc388678
 ms.topic: conceptual
 ms.date: 09/12/2019
 ms.custom: devx-track-python, seo-python-october2019
