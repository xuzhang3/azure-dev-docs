---
title: "Step 7: Add a storage binding for Azure Functions in Python with VS Code"
description: Tutorial step 7, adding a binding in Python to write messages to Azure storage.
ms.topic: conceptual
ms.date: 09/17/2020
ms.custom: devx-track-python, seo-python-october2019
---

# 7: Add a storage binding for Azure Functions in Python

[Previous step: deploy a second function](tutorial-vs-code-serverless-python-06.md)

You can add a storage binding for Azure Functions. A _binding_ lets you connect your function code to resources, such as Azure storage, without writing any data access code.

A binding is defined in the *function.json* file and can represent both input and output. A function can use multiple input and output bindings, but only one trigger. To learn more, see [Azure Functions triggers and bindings concepts](/azure/azure-functions/functions-triggers-bindings).

In this section, you add a storage binding to the HttpExample function created earlier in this tutorial. The function uses this binding to write messages to storage with each request. The storage in question uses the same default storage account used by the function app. If you plan on making heavy use of storage, however, you would want to consider creating a separate account.

1. Sync the remote settings for your Azure Functions project into your *local.settings.json* file by opening the Command Palette and selecting **Azure Functions: Download Remote Settings**.
 
    Open *local.settings.json* and check that it contains a value for `AzureWebJobsStorage`. That value is the connection string for the storage account.

1. In the `HttpExample` folder, right-click the *function.json*, select **Add binding**:

    ![Add binding command in the Visual Studio Code explorer](media/tutorial-vs-code-serverless-python/add-binding-command-to-azure-functions-in-visual-studio-code.png)

1. In the prompts that follow in Visual Studio Code, select or provide the following values:

    | Prompt | Value to provide |
    | --- | --- |
    | Set binding direction | out |
    | Select binding with direction out | Azure Queue Storage |
    | The name used to identify this binding in your code | msg |
    | The queue to which the message will be sent | outqueue |
    | Select setting from *local.settings.json* (asking for the storage connection) | AzureWebJobsStorage |

1. After making these selections, verify that the following binding is added to your *function.json* file:

    ```json
        {
          "type": "queue",
          "direction": "out",
          "name": "msg",
          "queueName": "outqueue",
          "connection": "AzureWebJobsStorage"
        }
    ```

1. Now that you've configured the binding, you can use it in your function code. Again, the newly defined binding appears in your code as an argument to the `main` function in *\_\_init\_\_.py*.

    For example, you can modify the *\_\_init\_\_.py* file in HttpExample to match the following, which shows using the `msg` argument to write a timestamped message with the name used in the request. The comments explain the specific changes:

    ```python
    import logging
    import datetime  # MODIFICATION: added import
    import azure.functions as func

    # MODIFICATION: the added binding appears as an argument; func.Out[func.QueueMessage]
    # is the appropriate type for an output binding with "type": "queue" (in function.json).
    def main(req: func.HttpRequest, msg: func.Out[func.QueueMessage]) -> func.HttpResponse:
        logging.info('Python HTTP trigger function processed a request.')

        name = req.params.get('name')
        if not name:
            try:
                req_body = req.get_json()
            except ValueError:
                pass
            else:
                name = req_body.get('name')

        if name:
            # MODIFICATION: write the a message to the message queue, using msg.set
            msg.set(f"Request made for {name} at {datetime.datetime.now()}")

            return func.HttpResponse(f"Hello {name}!")
        else:
            return func.HttpResponse(
                 "Please pass a name on the query string or in the request body",
                 status_code=400
            )
    ```

1. To test these changes locally, start the debugger again in Visual Studio Code by pressing F5 or selecting the **Debug** > **Start Debugging** menu command.

    As before the **Output** window should show the endpoints in your project.

1. In a browser, visit the URL `http://localhost:7071/api/HttpExample?name=VS%20Code` to create a request to the HttpExample endpoint, which should also write a message to the queue.

1. To verify that the message was written to the "outqueue" queue (as named in the binding), you can use one of three methods:

    1. Sign into the [Azure portal](https://portal.azure.com), and navigate to the resource group containing your functions project. Within that resource group, local and navigate into the storage account for the project, then navigate into **Queues**. On that page, navigate into "outqueue", which should display all the logged messages.

    1. Navigate and examine the queue with either the Azure Storage Explorer, which integrates with Visual Studio, as described on [Connect Functions to Azure Storage using Visual Studio Code](/azure/azure-functions/functions-add-output-binding-storage-queue-vs-code), especially the [Examine the output queue](/azure/azure-functions/functions-add-output-binding-storage-queue-vs-code#examine-the-output-queue) section.

    1. Use the Azure CLI to query the storage queue, as described on [Query the storage queue](/azure/azure-functions/functions-add-output-binding-storage-queue-cli?pivots=programming-language-python).

1. To test in the cloud, redeploy the code by using the **Deploy to Function App** in the **Azure: Functions** explorer. If prompted, select the Function App created previously. Once deployment finishes (it takes a few minutes!), the **Output** window again shows the public endpoints with which you can repeat your tests.

> [!div class="nextstepaction"]
<<<<<<< HEAD
> [I added a storage binding - continue to step 8 >>>](tutorial-vs-code-serverless-python-08.md)
=======
> [I added a storage binding - continue to step 8 >>>](tutorial-vs-code-serverless-python-08.md)

Issues? Submit a GitHub issue using the "This page" feedback at the bottom of the page.
>>>>>>> fc388678
<|MERGE_RESOLUTION|>--- conflicted
+++ resolved
@@ -98,10 +98,4 @@
 1. To test in the cloud, redeploy the code by using the **Deploy to Function App** in the **Azure: Functions** explorer. If prompted, select the Function App created previously. Once deployment finishes (it takes a few minutes!), the **Output** window again shows the public endpoints with which you can repeat your tests.
 
 > [!div class="nextstepaction"]
-<<<<<<< HEAD
 > [I added a storage binding - continue to step 8 >>>](tutorial-vs-code-serverless-python-08.md)
-=======
-> [I added a storage binding - continue to step 8 >>>](tutorial-vs-code-serverless-python-08.md)
-
-Issues? Submit a GitHub issue using the "This page" feedback at the bottom of the page.
->>>>>>> fc388678
