--- conflicted
+++ resolved
@@ -114,11 +114,7 @@
     psql --host=<server-name>.postgres.database.azure.com --port=5432 --username=<user-name>@<server-name> --dbname=postgres
     ```
 
-<<<<<<< HEAD
-    Replace `<server-name>` and `<user-name>` with the names used in the previous section when configuring the server. Note that the full username value for this command is `<user-name>@<server-name>`.
-=======
     Replace `<server-name>` and `<user-name>` with the names used in the previous section when configuring the server. Note that the full username value that's required by Postgres is `<user-name>@<server-name>`.
->>>>>>> 00aee48c
 
     You can copy the command above and paste into the Cloud Shell by using a right-click and then selecting **Paste**.
 
