--- conflicted
+++ resolved
@@ -23,11 +23,7 @@
 
 - Documentation for the libraries is found on the [Azure for Python Reference](/python/api/overview/azure/?view=azure-python), which is organized by Azure Service, or the [Python API browser](/python/api/?view=azure-python), which is organized by package name. At present, you often need to click to a number of layers to get to the classes and methods you care about. Allow us to apologize in advance for this sub-par experience. We're working to improve it!
 
-<<<<<<< HEAD
 - To try the libraries for yourself, we first recommend [setting up your local dev environment](configure-local-development-environment.md). Then you can try any of the following standalone examples (in any order): [Example: Provision a resource group](azure-sdk-example-resource-group.md), [Example: Provision and use Azure Storage](azure-sdk-example-storage.md), [Example: Provision a web app and deploy code](azure-sdk-example-web-app.md), [Example: Provision and use a MySQL database](azure-sdk-example-database.md), and [Example: Provision a virtual machine](azure-sdk-example-virtual-machines.md).
-=======
-- To try the libraries for yourself, we first recommend [setting up your local dev environment](configure-local-development-environment.md). Then you can try any of the following standalone examples (in any order): [Example: Provision a resource group](azure-sdk-example-resource-group.md), [Example: Provision and use Azure Storage](azure-sdk-example-storage.md), [Example: Provision a web app and deploy code](azure-sdk-example-web-app.md), and [Example: Provision a virtual machine](azure-sdk-example-virtual-machines.md).
->>>>>>> e2f2f3b0
 
 ### Non-essential but still interesting details
 
