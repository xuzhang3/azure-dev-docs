--- conflicted
+++ resolved
@@ -74,10 +74,4 @@
 The `func` command works through the *func.cmd* file that's installed in the Node.js global folder. To see the location of this folder, run `npm -l` and examine the location at the end of the output.
 
 > [!div class="nextstepaction"]
-<<<<<<< HEAD
-> [I signed into Azure - continue to step 2 >>>](tutorial-vs-code-serverless-python-02.md)
-=======
-> [I signed into Azure - continue to step 2 >>>](tutorial-vs-code-serverless-python-02.md)
-
-Issues? Submit a GitHub issue using the "This page" feedback at the bottom of the page.
->>>>>>> fc388678
+> [I signed into Azure - continue to step 2 >>>](tutorial-vs-code-serverless-python-02.md)