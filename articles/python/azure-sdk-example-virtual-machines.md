--- conflicted
+++ resolved
@@ -298,10 +298,7 @@
 - [Example: Provision Azure Storage](azure-sdk-example-storage.md)
 - [Example: Use Azure Storage](azure-sdk-example-storage-use.md)
 - [Example: Provision a web app and deploy code](azure-sdk-example-web-app.md)
-<<<<<<< HEAD
 - [Example: Provision and use a MySQL database](azure-sdk-example-database.md)
-=======
->>>>>>> e2f2f3b0
 
 The following resources container more comprehensive examples using Python to create a virtual machine:
 
