{
  "build": {
    "content": [
      {
        "files": [
          "**/*.md",
          "**/*.yml"
        ],
        "exclude": [
          "**/obj/**",
          "**/includes/**",
          "**/_themes/**",
          "**/docfx.json",
          "README.md",
          "LICENSE",
          "LICENSE-CODE",
          "ThirdPartyNotices.md"
        ],
        "src": ".",
        "dest": "."
      }
    ],
    "resource": [
      {
        "files": [
          "**/*.png",
          "**/*.jpg",
          "**/*.gif",
          "**/*.svg"],
        "exclude": [
          "**/obj/**",
          "_themes/**",
          "_themes.pdf/**",
          "**/docfx.json",
          "_repo.en-us/**"
        ]
      }
    ],
    "overwrite": [],
    "externalReference": [],
    "globalMetadata": {
      "breadcrumb_path": "/azure/developer/breadcrumb/toc.json",
      "uhfHeaderId": "azure",
      "feedback_system": "GitHub",
      "feedback_github_repo": "MicrosoftDocs/azure-dev-docs"
    },
    "fileMetadata": {
      "feedback_product_url" : {
        "python/**/*.md": "https://github.com/Azure/azure-sdk-for-python/issues",
        "ansible/**/*.md": "https://feedback.azure.com/forums/34192--general-feedback",
        "chef/**/*.md": "https://feedback.azure.com/forums/34192--general-feedback",
        "jenkins/**/*.md": "https://feedback.azure.com/forums/34192--general-feedback",
        "terraform/**/*.md": "https://feedback.azure.com/forums/34192--general-feedback",
        "javascript/**/*.md": "https://github.com/Azure/azure-sdk-for-js/issues"
      },
      "product_feedback_url": {
        "python/tutorial-deploy-app-service-on-linux*.md" : "https://github.com/Microsoft/vscode-azureappservice/issues",
        "python/tutorial-deploy-containers*.md" : "https://github.com/Microsoft/vscode-azureappservice/issues",
        "python/tutorial-vs-code-serverless-python*.md" : "https://github.com/Microsoft/vscode-azurefunctions/issues",
        "tutorial-vscode-azure-app-service-node*.md" : "https://github.com/Microsoft/vscode-azureappservice/issues",
        "tutorial-vscode-azure-cli-node*.md" : "https://github.com/Azure/azure-cli/issues",
        "tutorial-vscode-docker-node*.md" : "https://github.com/Microsoft/vscode-azureappservice/issues",
        "tutorial-vscode-serverless-node*.md" : "https://github.com/Microsoft/vscode-azurefunctions/issues",
        "tutorial-vscode-static-website-node*.md": "https://github.com/Microsoft/vscode-azurestorage/issues"
      },
      "_op_documentIdPathDepotMapping": {
        "python": {
          "depot_name": "MSDN.python-sdk",
          "folder_relative_path_in_docset": "docs-ref-conceptual"
        },
        "javascript":{
          "depot_name": "MSDN.node-api",
          "folder_relative_path_in_docset": "docs-ref-conceptual"
        }
      },
      "author": {
        "**/*.md": "barbkess",
        "**/*.yml": "barbkess",
        "java/**/*.md": "bmitchell287",
        "java/**/*.yml": "bmitchell287",
        "go/**/*.md": "barbkess",
        "python/**/*.md": "kraigb",
        "ansible/**/*.md": "TomArcherMsft",
        "chef/**/*.md": "TomArcherMsft",
        "jenkins/**/*.md": "TomArcherMsft",
        "terraform/**/*.md": "TomArcherMsft",
        "javascript/**/*.md": "diberry"
      },
      "manager": {
        "**/*.md": "barbkess",
        "**/*.yml": "barbkess"
      },
      "ms.author": {
        "**/*.md": "barbkess",
        "**/*.yml": "barbkess",
        "java/**/*.md": "brendm",
        "java/**/*.md": "brendm",
        "go/**/*.md": "barbkess",
        "python/**/*.md": "kraigb",
        "ansible/**/*.md": "tarcher",
        "chef/**/*.md": "tarcher",
        "jenkins/**/*.md": "tarcher",
        "terraform/**/*.md": "tarcher",
        "javascript/**/*.md": "diberry"
      },
      "ms.devlang": {
        "java/**/*.md": "java",
        "python/**/*.md": "python",
        "go/**/*.md": "go",
        "javascript/**/*.md": "nodejs"
      },
      "ms.service": {
        "go/**/*.md": "azure",
        "java/**/*.md": "azure-java",
        "java/**/*.yml": "azure-java",
        "ansible/**/*.md": "ansible",
        "chef/**/*.md": "chef",
        "jenkins/**/*.md": "jenkins",
        "terraform/**/*.md": "terraform"
      },
      
      "titleSuffix": {
        "ansible/**/*.yml" : "Ansible",
        "chef/**/*.yml" : "Chef",
        "jenkins/**/*.yml" : "Jenkins",
        "terraform/**/*.yml" : "Terraform"
      },
      "featureFlags": {
<<<<<<< HEAD
          "javascript/**/*-feedback.yml": [
            "enable_tutorial_feedback"
          ]
=======
        "javascript/**/*-feedback.yml": [
          "enable_tutorial_feedback"
        ]
>>>>>>> 6015f28e
      },
      "ms.topic": {
        "**/includes/**/*.md": "include"
      },
      "ms.prod": {
        "python/**/*.md": "azure-python",
        "javascript/**/*.md": "azure-nodejs"
      }
    },
    "template": [],
    "dest": {
      ".": "azure-dev-docs",
      "go": "azure-go",
      "python": "azure-python",
      "javascript": "azure-javascript"
    },
    "markdownEngineName": "markdig"
  }
}<|MERGE_RESOLUTION|>--- conflicted
+++ resolved
@@ -126,15 +126,9 @@
         "terraform/**/*.yml" : "Terraform"
       },
       "featureFlags": {
-<<<<<<< HEAD
-          "javascript/**/*-feedback.yml": [
-            "enable_tutorial_feedback"
-          ]
-=======
         "javascript/**/*-feedback.yml": [
           "enable_tutorial_feedback"
         ]
->>>>>>> 6015f28e
       },
       "ms.topic": {
         "**/includes/**/*.md": "include"
