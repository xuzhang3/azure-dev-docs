--- conflicted
+++ resolved
@@ -78,20 +78,14 @@
       "author": {
         "**/*.md": "barbkess",
         "**/*.yml": "barbkess",
-<<<<<<< HEAD
         "java/**/*.md": "bmitchell287",
         "java/**/*.yml": "bmitchell287",
-        "go/**/*.md": "TomArcherMsft",
-=======
-        "java/**/*.md": "karlerickson",
-        "java/**/*.yml": "karlerickson",
         "go/**/*.md": "barbkess",
->>>>>>> 009a6efc
         "python/**/*.md": "kraigb",
         "ansible/**/*.md": "Duffney",
         "chef/**/*.md": "Duffney",
         "jenkins/**/*.md": "Duffney",
-        "terraform/**/*.md": "Duffney",
+        "terraform/**/*.md": "TomArcherMsft",
         "javascript/**/*.md": "diberry",
         "javascript/**/*.yml": "diberry",
         "lab/**/*.md": "diberry"
@@ -103,20 +97,14 @@
       "ms.author": {
         "**/*.md": "barbkess",
         "**/*.yml": "barbkess",
-<<<<<<< HEAD
         "java/**/*.md": "brendm",
         "java/**/*.md": "brendm",
-        "go/**/*.md": "tarcher",
-=======
-        "java/**/*.md": "karler",
-        "java/**/*.md": "karler",
         "go/**/*.md": "barbkess",
->>>>>>> 009a6efc
         "python/**/*.md": "kraigb",
         "ansible/**/*.md": "jduffney",
         "chef/**/*.md": "jduffney",
         "jenkins/**/*.md": "jduffney",
-        "terraform/**/*.md": "jduffney",
+        "terraform/**/*.md": "tarcher",
         "javascript/**/*.md": "diberry",
         "javascript/**/*.yml": "diberry",
         "lab/**/*.md": "diberry"
