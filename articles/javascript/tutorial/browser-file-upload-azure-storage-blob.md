---
title: "JavaScript: Upload image to Blob Storage"
description: Use a React Static Web App with TypeScript or JavaScript to upload a file to Azure Storage blobs. This tutorial focuses on using local and remote environments with Visual Studio Code extensions.
ms.topic: how-to
ms.date: 01/26/2023
ms.custom: scenarios:getting-started, languages:JavaScript, devx-track-js, azure-sdk-storage-blob-typescript-version-12.2.1
---

# Upload an image to an Azure Storage blob with JavaScript

Use an Azure Static Web App (client-side React app) to upload an image file to an Azure Storage blob using an Azure Storage [@azure/storage-blob](https://www.npmjs.com/package/@azure/storage-blob) npm package and an Azure Storage SAS token. 

The TypeScript programming work is done for you, this tutorial focuses on using the local and remote Azure environments successfully from inside Visual Studio Code with Azure extensions.

## Application architecture and functionality

This article includes several top Azure tasks for JavaScript developers:

* Run a React app locally with Visual Studio Code
* Create an **Azure Storage Blob** resource and configure for file uploads
    * Configure CORS
    * Create Shared access signatures (SAS) token
* Configure code for Azure SDK client library to use SAS token to authenticate to service
* Deploy to Static Web App with GitHub Action

The sample React app consists of the following elements:

#### [TypeScript](#tab/typescript)

* **[React app](https://github.com/Azure-Samples/ts-e2e-browser-file-upload-storage-blob/blob/main/src/App.tsx)** hosted on port 3000
* **[Azure SDK client library script](https://github.com/Azure-Samples/ts-e2e-browser-file-upload-storage-blob/blob/main/src/azure-storage-blob.ts)** to upload to Storage blobs


#### [JavaScript](#tab/javascript)

* **[React app](https://github.com/Azure-Samples/js-e2e-browser-file-upload-storage-blob/blob/main/src/App.jsx)** hosted on port 3000
* **[Azure SDK client library script](https://github.com/Azure-Samples/js-e2e-browser-file-upload-storage-blob/blob/main/src/azure-storage-blob.js)** to upload to Storage blobs

--- 

:::image type="content" source="../media/tutorial-browser-file-upload/browser-react-app-azure-storage-resource-image-uploaded-displayed.png" alt-text="Simple React app connected to Azure Storage blobs.":::

## 1. Set up development environment

#### [TypeScript](#tab/typescript)

- An Azure user account with an active subscription. [Create one for free](https://azure.microsoft.com/free/).
- [Node.js LTS with NPM](https://nodejs.org/en/download), the Node.js package manager installed to your local machine.
- [TypeScript](https://www.typescriptlang.org/download)
- [Visual Studio Code](https://code.visualstudio.com/) installed to your local machine. 
- Visual Studio Code extensions:
    - [Azure Resource](https://marketplace.visualstudio.com/items?itemName=ms-azuretools.vscode-azureresourcegroups)
    - [Azure Storage](https://marketplace.visualstudio.com/items?itemName=ms-azuretools.vscode-azurestorage) - used to view Storage resource
    - [Azure Static Web Apps](https://marketplace.visualstudio.com/items?itemName=ms-azuretools.vscode-azurestaticwebapps) - used to create and deploy the React app to Azure

#### [JavaScript](#tab/javascript)

- An Azure user account with an active subscription. [Create one for free](https://azure.microsoft.com/free/).
- [Node.js LTS with NPM](https://nodejs.org/en/download), the Node.js package manager installed to your local machine.
- [Visual Studio Code](https://code.visualstudio.com/) installed to your local machine. 
- Visual Studio Code extensions:
    - [Azure Resource](https://marketplace.visualstudio.com/items?itemName=ms-azuretools.vscode-azureresourcegroups)
    - [Azure Storage](https://marketplace.visualstudio.com/items?itemName=ms-azuretools.vscode-azurestorage) - used to view Storage resource
    - [Azure Static Web Apps](https://marketplace.visualstudio.com/items?itemName=ms-azuretools.vscode-azurestaticwebapps) - used to create and deploy the React app to Azure

--- 

## 2. Fork and clone the sample application

1. Open this GitHub sample URL in a web browser: 

    #### [TypeScript](#tab/typescript)

    ```
    https://github.com/Azure-Samples/ts-e2e-browser-file-upload-storage-blob
    ```

    #### [JavaScript](#tab/javascript)

    ```
    https://github.com/Azure-Samples/js-e2e-browser-file-upload-storage-blob
    ```

    ---

1. Select **Fork** to create your own fork of this sample project. Your own GitHub fork is necessary to deploy this sample to Azure as a static web app.
1. Select the **Code** button, then copy the Clone URL.
1. In a bash terminal, clone your forked repository, replacing `REPLACE-WITH-YOUR-ACCOUNT-NAME` with your GitHub account name:

    #### [TypeScript](#tab/typescript)

    ```bash
    git clone https://github.com/REPLACE-WITH-YOUR-ACCOUNT-NAME/ts-e2e-browser-file-upload-storage-blob
    ```

    #### [JavaScript](#tab/javascript)

    
    ```bash
    git clone https://github.com/REPLACE-WITH-YOUR-ACCOUNT-NAME/js-e2e-browser-file-upload-storage-blob
    ```
    ---



1. Change into the new directory and open Visual Studio Code.

    #### [TypeScript](#tab/typescript)

    ```bash
    cd ts-e2e-browser-file-upload-storage-blob && code .
    ```

    #### [JavaScript](#tab/javascript)

    ```bash
    cd js-e2e-browser-file-upload-storage-blob && code .
    ```
    ---



## 3. Install dependencies and run local project

1. In Visual Studio Code, open an integrated bash terminal, <kbd>Ctrl</kbd> + <kbd>Shift</kbd> + <kbd>`</kbd>, and run the following command to install the sample's dependencies.

    ```bash
    npm install
    ```

1. In the same terminal window, run the command to build and run the web app.

    ```bash
    npm start
    ```

1. Open a web browser and use the following url to view the web app on your local computer.

    ```url
    http://localhost:3000/
    ```

    If you see the simple web app in your browser with the text that the Storage isn't configured, you've succeeded with this section of the tutorial.

    :::image type="content" source="../media/tutorial-browser-file-upload/browser-react-app-no-azure-storage-resource-configured.png" alt-text="Simple Node.js app connected to MongoDB database.":::

1. Stop the code with <kbd>Ctrl</kbd> + <kbd>C</kbd> in the Visual Studio Code terminal.

<a name="3-create-storage-resource-with-visual-studio-extension"></a>

## 4. Create Storage resource with Visual Studio extension

1. Navigate to the Azure Storage extension. Right-click on the subscription then select `Create Storage Account...`.

    :::image type="content" source="../media/tutorial-browser-file-upload/visualstudiocode-storage-extension-create-resource.png" alt-text="Navigate to the Azure Storage extension. Right-click on the subscription then select `Create Storage Account...`.":::

1. Follow the prompts using the following table to understand how to create your Storage resource.

    |Property|Value|
    |--|--|
    |Enter a globally unique name for the new web app.| Enter a value such as `fileuploadstor`, for your Storage resource name.<br><br> This unique name is **your resource name** used in the next section. Use only characters and numbers, up to 24 in length. You need this **account name** to use later.|

1. When the app creation process is complete, a notification appears with information about the new resource. 

    :::image type="content" source="../media/tutorial-browser-file-upload/visualstudiocode-storage-extension-create-resource-complete.png" alt-text="When the app creation process is complete, a notification appears with information about the new resource.":::

## 5. Generate your shared access signature (SAS) token 

Create a SAS token for the container. A SAS token is a time-duration and permission limited token for delegating access to a container or blob in your Azure Storage account. 

Select from the two available types:

<<<<<<< HEAD
* User delegation SAS: Recommended. Signed with Azure AD account. Requires set up for role-based access control.
* Account key SAS: less secure
=======
* User delegation SAS: more secure, requires set up for role-based access control
* Service SAS: Signed with the storage account key.
>>>>>>> e3b8e26d

#### [User-delegated SAS (recommended)](#tab/user-delegated-sas)

Generate the [user-delegated SAS token](/rest/api/storageservices/create-user-delegation-sas) before configuring CORS. The **user-delegated SAS token** is recommended:

* To implement [least privileged access](/azure/active-directory/develop/secure-least-privileged-access) through Azure RBAC
* To minimize access time range to 7 days or less
* To reduce burden of leaked key from key rotation to [revoking SAS token](/rest/api/storageservices/create-user-delegation-sas#revoke-a-user-delegation-sas)

1. In the Visual Studio Code extension for Storage, right-click the resource then select **Open in Portal**. This opens the Azure portal to your exact Storage resource.
1. Create a container named **uploaded**. 
1. Open the Cloud Shell in the portal.

    :::image type="content" source="../media/tutorial-browser-file-upload/azure-portal-cloud-shell-icon.png" lightbox="../media/tutorial-browser-file-upload/azure-portal-cloud-shell-icon.png"alt-text="Azure portal icon bar with Cloud Shell button highlighted." :::

1. Use the following command with your own values.

    ```azurecli
    az storage account show --resource-group 'YOUR-RESOURCE-GROUP' --name 'YOUR-STORAGE-RESOURCE-NAME' --query id
    ```

     This command returns a resource id in the correct format: `/subscriptions/YOUR-SUBSCRIPTION/resourceGroups/YOUR-RESOURCE-GROUP/providers/Microsoft.Storage/storageAccounts/YOUR-STORAGE-RESOURCE-NAME`. 

1. Copy the output, the resource id, and use it in the following command to add role-based-access control to the storage account.

    ```azurecli
    az role assignment create --assignee "YOUR-EMAIL" --role "Storage Blob Data Contributor" --scope "YOUR-RESOURCE-ID"
    ```

1. Select the container then right-click the row and select **Generate SAS**.

    :::image type="content" source="../media/tutorial-browser-file-upload/azure-portal-storage-blob-generate-container-sas-token.png" lightbox="../media/tutorial-browser-file-upload/azure-portal-storage-blob-generate-container-sas-token.png" alt-text="Screenshot of Azure portal with the container's right-click menu showing, with Generate SAS highlighted.":::

1. Configure the container **User delegation** SAS token with the following settings. If a setting isn't specified, don't change the setting.

    | Property|Value|
    |--|--|
    |Signing method|User delegation key|
    |Permissions|Read, create, write, list|
    |Start and expiry date/time|Accept the start date/time and **set the expiry to 24 hours in the future**. A user-delgated SAS token can have a maximum expiry of 7 days after the start time.|
    |HTTPS only|Selected|

    :::image type="content" source="../media/tutorial-browser-file-upload/azure-portal-storage-blob-generate-sas-token.png" lightbox="../media/tutorial-browser-file-upload/azure-portal-storage-blob-generate-sas-token.png" alt-text="Screenshot of Azure portal for Azure Storage, configuring the user-delegated SAS token.":::

1. Select **Generate SAS and URL**. 
1. Immediately copy the **Blob SAS token**. You won't be able to list this token so if you don't have it copied, you'll need to regenerate a new SAS token. 

#### [Account key SAS](#tab/account-key-sas)

Generate the [account SAS token](/rest/api/storageservices/create-account-sas) before configuring CORS. 

1. In the Visual Studio Code extension for Storage, right-click the resource then select **Open in Portal**. This opens the Azure portal to your exact Storage resource.
1. Create a container named **uploaded**. 
1. Select the container then right-click the row and select **Generate SAS**.

    :::image type="content" source="../media/tutorial-browser-file-upload/azure-portal-storage-blob-generate-account-sas-token.png" lightbox="../media/tutorial-browser-file-upload/azure-portal-storage-blob-generate-account-sas-token.png" alt-text="Screenshot of Azure portal with the container's right-click menu showing, with Generate SAS highlighted.":::

1. Configure the container **Account** SAS token with the following settings. If a setting isn't specified, don't change the setting.

    | Property|Value|
    |--|--|
    |Signing method|Account key|
    |Permissions|Read, create, write, list|
    |Start and expiry date/time|Accept the start date/time and **set the expiry to 24 hours in the future**. |
    |HTTPS only|Selected|

    :::image type="content" source="../media/tutorial-browser-file-upload/azure-portal-storage-blob-generate-sas-token.png" lightbox="../media/tutorial-browser-file-upload/azure-portal-storage-blob-generate-sas-token.png" alt-text="Screenshot of Azure portal for Azure Storage, configuring the service SAS token.":::

1. Select **Generate SAS and URL**. 
1. Immediately copy the **Blob SAS token**. You won't be able to list this token so if you don't have it copied, you'll need to regenerate a new SAS token. 

---

<a name="set-sas-token-in-code-file"></a>

## 6. Set Storage values in .env file

The SAS token is used when queries are made to your cloud-based resource.
1. Create a file name `.env` at the root of the project.
1. Add two required variables with their storage values:

    ```text
    REACT_APP_AZURE_STORAGE_SAS_TOKEN=
    REACT_APP_AZURE_STORAGE_RESOURCE_NAME=
    ```

    React builds the static files with these variables.

1. If the token begins with a question mark, remove the `?`. The code file provides the `?` for you so you don't need it in the token.

<a name="6-configure-cors-for-azure-storage-resource"></a>

## 7. Configure CORS for Azure Storage resource

Configure CORS for your resource so the client-side React code can access your storage account. 

1. While still in the Azure portals, in the Settings section, select **Resource sharing (CORS)**. 
1. Configure the Blob service CORS as show in the image. The settings are explained below the image. 

    | Property|Value|
    |--|--|
    |Allowed origins|`*`|
    |Allowed methods|All except patch.|
    |Allowed headers|`*`|
    |Exposed headers|`*`|
    |Max age|86400|

    :::image type="content" source="../media/tutorial-browser-file-upload/azure-portal-storage-blob-cors.png" lightbox="../media/tutorial-browser-file-upload/azure-portal-storage-blob-cors.png" alt-text="Configure CORS as show in the image. The settings are explained below the image.":::

    Once the application is deployed, you returned to this CORS form to add the URL for the static web app.

1. Select **Save** above the settings to save them to the resource. The code doesn't require any changes to work with these CORS settings. 

## 8. Run project locally to verify connection to Storage account

Your SAS token and storage account name are pulled into the application from environment variables, so you're ready to run the application.

1. If the app isn't running, start it again:

    ```bash
    npm start
    ```

1. Open the following URL in a browser:

    `http://localhost:3000` 

    :::image type="content" source="../media/tutorial-browser-file-upload/browser-react-app-azure-storage-resource-configured-upload-button-displayed.png" alt-text="The React website connected to Azure Storage blobs should display with a file selection button and a file upload button.":::

1. Select an image from the `images` folder to upload then select the **Upload!** button. 

1. The React front-end client code calls into the `./src/azure-storage-blob` to authenticate to Azure, then create a Storage Container (if it doesn't already exist), then uploads the file to that container. 

## 9. Deploy static web app to Azure 

1. In Visual Studio Code, select the Azure explorer.
1. If you see a pop-up window asking you to commit your changes, don't do this. The sample should be ready to deploy without changes.

    To roll back the changes, in Visual Studio Code, select the **Source Control** icon in the activity bar. Then select each changed file in the **Changes** list, and select the **Discard changes** icon.

1. Right-click on the subscription name, and then select **Create Static Web App (Advanced)**.    

1. Follow the prompts to provide the following information:

    |Prompt|Enter|
    |--|--|
    |*Enter the name for the new static web app.*|Create a unique name for your resource. For example, you can prepend your name to the repository name, such as `upload-file-to-storage`. |
    |*Select a resource group for new resources.*|Use the resource group that you created for your storage resource.|
    |*Select a SKU*| Select the free SKU for this tutorial. If you already have a free Static Web App resource used, select the next pricing tier.|
    |*Choose build preset to configure default project structure.*|Select **React**.|
    |*Select the location of your application code*|`/` - This indicates the package.json file is at the root of the repository.|
    |*Select the location of your Azure Functions code*|Accept the default value. While this sample doesn't use an API, you can add one later.|
    |*Enter the path of your build output...*|`build`<br><br>This is the path from your app to your static (generated) files.|
    |*Select a location for new resources.*|Select a region close to you.|

1. When the process is complete, a notification pop-up displays. Select **View/Edit Workflow**.

    :::image type="content" source="../media/tutorial-browser-file-upload/visual-studio-code-static-web-app-view-edit-workflow.png" alt-text="Partial screenshot of Visual Studio Code notification pop-up with View/Edit Workflow button highlighted.":::

## 10. Add Azure Storage secrets to GitHub secrets

1. In a web browser, return to your GitHub fork of the sample project to add the two secrets and their values:

    #### [TypeScript](#tab/typescript)

    ```HTTP
    https://github.com/YOUR-GITHUB-ACCOUNT/ts-e2e-browser-file-upload-storage-blob/settings/secrets/actions
    ```

    #### [JavaScript](#tab/javascript)

    ```HTTP
    https://github.com/YOUR-GITHUB-ACCOUNT/js-e2e-browser-file-upload-storage-blob/settings/secrets/actions
    ```

     ---

    :::image type="content" source="../media/tutorial-browser-file-upload/github-fork-settings-secret-new-repository-secret.png" lightbox="../media/tutorial-browser-file-upload/github-fork-settings-secret-new-repository-secret.png" alt-text="Screenshot of a web browser displaying https://github.com, on the Settings -> Secrets page, with the New repository secret button highlighted.":::

## 11. Configure Static Web App to connect to storage resource

Edit the GitHub workflow and secrets to connect to Azure Storage.

1. In Visual Studio Code, open the `.github/workflows` workflow YAML file and add the two storage environment variables after the `with` section to the `build_and_deploy_job`.

    :::code language="YAML" source="~/../js-e2e-browser-file-upload-storage-blob/build-and-deploy-sample-job.yml" highlight="23-25":::

    This pulls in the secrets to the build process.

1. In Visual Studio Code, select Source Control, <kbd>Ctrl</kbd> + <kbd>Shift</kbd> + <kbd>G</kbd>, then select the addition icon to add the changed *.yml file. 
1. Enter a comment for your commit such as `Adding Storage secrets`.
1. Push to your GitHub fork by selecting the **Synchronize changes** icon on the status bar. 

    :::image type="content" source="../media/tutorial-browser-file-upload/visual-studio-code-status-bar-synchronize-changes.png" alt-text="Partial screenshot of Visual Studio Code status bar.":::

1. In the pop-up window to confirm if you want to push and pull from your remote repository, select **OK**.

    If you get an error at this step, checkout your git remote to make sure you cloned _your fork_: `git remote -v`. 

1. This push triggers a new build and deploy for your static web app.

## 12. Verify build and deploy job completes

1. In a web browser, return to your GitHub fork of the sample project.
1. Select **Actions**, then select the **Azure Static Web Apps CI/CD** action. 
1. Select the Build and Deploy Job to watch the process complete.

    :::image type="content" source="../media/tutorial-browser-file-upload/github-action-build-and-deploy-job-success.png" alt-text="Screenshot of web browser showing GitHub action success":::

## 13. Use the Azure-deployed static web app

1. In Visual Studio Code, right-click your Static web app from the Azure explorer and select 

    :::image type="content" source="../media/tutorial-browser-file-upload/visual-studio-code-browse-site.png" alt-text="Partial screenshot selecting Browse Site from the Azure Static web site.":::

1. In the new web browser window, choose a file and upload the file. 

## Troubleshoot local connection to Storage account

If you received an error or your file doesn't upload to the container, check the following:

* Recreate your SAS token, making sure that your token is created at the Storage resource level and not the container level. Copy the new token into the code at the correct location.
* Check that the token string you copied into the code doesn't contain the `?` (question mark) at the beginning of the string.
* Verify your CORS setting for your Storage resource.

## Upload button functionality

#### [TypeScript](#tab/typescript)

The `src/App.tsx` TypeScript file is provided as part of that app creation with create-react-app. The file has been modified to provide the file selection button and the upload button and the supporting code to provide that functionality. 

The code connecting to the Azure Blob Storage code is highlighted. The call to `uploadFileToBlob` returns all blobs (files) in the container as a flat list. That list is displayed with the `DisplayImagesFromContainer` function.

:::code language="typescript" source="~/../ts-e2e-browser-file-upload-storage-blob/src/App.tsx" highlight="5,68":::

#### [JavaScript](#tab/javascript)

The `src/App.jsx` TypeScript file is provided as part of that app creation with create-react-app. The file has been modified to provide the file selection button and the upload button and the supporting code to provide that functionality. 

The code connecting to the Azure Blob Storage code is highlighted. The call to `uploadFileToBlob` returns all blobs (files) in the container as a flat list. That list is displayed with the `DisplayImagesFromContainer` function.

:::code language="javascript" source="~/../js-e2e-browser-file-upload-storage-blob/src/App.jsx" highlight="5,68":::

---



## Upload file to Azure Storage blob with Azure SDK client library

The code to upload the file to the Azure Storage is framework-agnostic. As the code is built for a tutorial, choices were made for simplicity and comprehension. These choices are explained; you should review your own project for intentional use, security, and efficiency. 

The sample creates and uses a publicly accessible container and files. If you want to secure your files in your own project, you have many layers where you can control that from requiring overall authentication to your resource to very specific permissions on each blob object. 

### Dependencies and variables

#### [TypeScript](#tab/typescript)

The [azure-storage-blob.ts](https://github.com/Azure-Samples/ts-e2e-browser-file-upload-storage-blob/blob/main/src/azure-storage-blob.ts) file loads the dependencies, and pulls in the required variables by either environment variables or hard-coded strings.

| Variable | Description |
|--|--|
|`sasToken`|The SAS token created with the Azure portal. Remove the prepended `?` before setting it in your `sasToken` variable.| 
|`container`|The name of the container in the storage account. You can think of this as equivalent to a folder or directory for a file system.|
|`storageAccountName`|Your resource name.|

:::code language="typescript" source="~/../ts-e2e-browser-file-upload-storage-blob/src/azure-storage-blob.ts" id="snippet_package":::

#### [JavaScript](#tab/javascript)


The [azure-storage-blob.js](https://github.com/Azure-Samples/js-e2e-browser-file-upload-storage-blob/blob/main/src/azure-storage-blob.js) file loads the dependencies, and pulls in the required variables by either environment variables or hard-coded strings.

| Variable | Description |
|--|--|
|`sasToken`|The SAS token created with the Azure portal is prepended with a `?`. Remove it before setting it in your `sasToken` variable.| 
|`container`|The name of the container in Blob storage. You can think of this as equivalent to a folder or directory for a file system.|
|`storageAccountName`|Your resource name.|

:::code language="javascript" source="~/../js-e2e-browser-file-upload-storage-blob/src/azure-storage-blob.js" id="snippet_package":::


---

### Create Storage client and manage steps

The client is created with a URL that includes both the storage resource name and the SAS token. The SAS token is in the query string, denoted with the question mark, `?`. When adding your SAS token to your environment variable, don't_ include the question mark because it's already included in the URL string.

#### [TypeScript](#tab/typescript)

:::code language="typescript" source="~/../ts-e2e-browser-file-upload-storage-blob/src/azure-storage-blob.ts" id="snippet_get_client":::

#### [JavaScript](#tab/javascript)

:::code language="javascript" source="~/../js-e2e-browser-file-upload-storage-blob/src/azure-storage-blob.js" id="snippet_get_client":::

---


### Upload file to blob storage

#### [TypeScript](#tab/typescript)

The `uploadFileToBlob` function is the main function of the file. It creates the client object for the Storage service, then creates the client to the container object, uploads the file, then gets a list of all the blobs in the container.

:::code language="typescript" source="~/../ts-e2e-browser-file-upload-storage-blob/src/azure-storage-blob.ts" id="snippet_uploadFileToBlob":::

#### [JavaScript](#tab/javascript)

The `uploadFileToBlob` function is the main function of the file. It creates the client object for the Storage service, then creates the client to the container object, uploads the file, then gets a list of all the blobs in the container.

:::code language="javascript" source="~/../js-e2e-browser-file-upload-storage-blob/src/azure-storage-blob.js" id="snippet_uploadFileToBlob":::

---

### Create blob in container

#### [TypeScript](#tab/typescript)

The `createBlobInContainer` function uploads the file to the container, using the [BlockBlobClient](/javascript/api/@azure/storage-blob/blockblobclient) class, [uploadData](/javascript/api/@azure/storage-blob/blockblobclient#uploadData_Buffer___Blob___ArrayBuffer___ArrayBufferView__BlockBlobParallelUploadOptions_) method. The content type must be sent with the request if you intend to use browser functionality, which depends on the file type, such as displaying a picture. 

:::code language="typescript" source="~/../ts-e2e-browser-file-upload-storage-blob/src/azure-storage-blob.ts" id="snippet_createBlobInContainer":::

#### [JavaScript](#tab/javascript)

The `createBlobInContainer` function uploads the file to the container, using the [BlockBlobClient](/javascript/api/@azure/storage-blob/blockblobclient) class, [uploadData](/javascript/api/@azure/storage-blob/blockblobclient#uploadData_Buffer___Blob___ArrayBuffer___ArrayBufferView__BlockBlobParallelUploadOptions_) method. The content type must be sent with the request if you intend to use browser functionality, which depends on the file type, such as displaying a picture. 

:::code language="javascript" source="~/../js-e2e-browser-file-upload-storage-blob/src/azure-storage-blob.js" id="snippet_createBlobInContainer":::

---

### Get list of blobs

#### [TypeScript](#tab/typescript)

The `getBlobsInContainer` function gets a list of URLs, using the [ContainerClient](/javascript/api/@azure/storage-blob/containerclient) class, [listBlobsFlat](/javascript/api/@azure/storage-blob/containerclient#listBlobsFlat_ContainerListBlobsOptions_) method, for the blobs in the container. The URLs are constructed to be used as the `src` of an image display in HTML: `<img src={item} alt={item} height="200" />`. 

:::code language="typescript" source="~/../ts-e2e-browser-file-upload-storage-blob/src/azure-storage-blob.ts" id="snippet_getBlobsInContainer":::

#### [JavaScript](#tab/javascript)

The `getBlobsInContainer` function gets a list of URLs, using the [ContainerClient](/javascript/api/@azure/storage-blob/containerclient) class, [listBlobsFlat](/javascript/api/@azure/storage-blob/containerclient#listBlobsFlat_ContainerListBlobsOptions_) method, for the blobs in the container. The URLs are constructed to be used as the `src` of an image display in HTML: `<img src={item} alt={item} height="200" />`. 

:::code language="javascript" source="~/../js-e2e-browser-file-upload-storage-blob/src/azure-storage-blob.js" id="snippet_getBlobsInContainer":::

---

## Clean up resources

In Visual Studio Code, use the Azure explorer for Resource Groups, right-click on your resource group then select **Delete**.

This deletes all resources in the group, including your Storage and Static Web app resources.

## Sample code 

#### [TypeScript](#tab/typescript)
* [**Sample code**](https://github.com/Azure-Samples/ts-e2e-browser-file-upload-storage-blob)
* [Azure Blob Storage reference documentation](/javascript/api/overview/azure/storage-blob-readme)


#### [JavaScript](#tab/javascript)
* [**Sample code**](https://github.com/Azure-Samples/js-e2e-browser-file-upload-storage-blob)
* [Azure Blob Storage reference documentation](/javascript/api/overview/azure/storage-blob-readme)

--- 

## Next steps

If you would like to continue with this app, learn how to deploy the app to Azure for hosting with one of the following choices:

* [Upload as a static web app](/azure/static-web-apps/getting-started?tabs=vanilla-javascript)
* Upload to a web app resource using the [Visual Studio code extension for the App service](https://marketplace.visualstudio.com/items?itemName=ms-azuretools.vscode-azureappservice)
* [Upload an app to an Azure VM](nodejs-virtual-machine-vm/introduction.md)
* Azure Blob Storage [documentation](/azure/storage/blobs/storage-blobs-introduction)
* @azure/storage-blob
    * [NPM package](https://www.npmjs.com/package/@azure/storage-blob)
    * [Reference documentation](/javascript/api/@azure/storage-blob/)
* [Azure Static Web app](/azure/static-web-apps/)<|MERGE_RESOLUTION|>--- conflicted
+++ resolved
@@ -170,13 +170,8 @@
 
 Select from the two available types:
 
-<<<<<<< HEAD
-* User delegation SAS: Recommended. Signed with Azure AD account. Requires set up for role-based access control.
+* User-delegated SAS: more secure, requires set up for role-based access control
 * Account key SAS: less secure
-=======
-* User delegation SAS: more secure, requires set up for role-based access control
-* Service SAS: Signed with the storage account key.
->>>>>>> e3b8e26d
 
 #### [User-delegated SAS (recommended)](#tab/user-delegated-sas)
 
