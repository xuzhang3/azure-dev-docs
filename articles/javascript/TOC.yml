- name: Azure for JavaScript & Node.js developers
  href: index.yml
  items:
  - name: What's new in docs
    href: whats-new-docs.md
  - name: What's new with Developer Advocates
    href: whats-new-developer-advocacy.md  
  - name: Top tasks for developers
    href: how-to/common-javascript-tasks.md    
  - name: Get started on Azure with JavaScript
    items:
    - name: What is Azure for JavaScript developers?
      href: core/what-is-azure-for-javascript-development.md
    - name: Install Node.js
      href: core/install-nodejs-develop-azure-sdk-project.md
    - name: Azure tools for JavaScript developers
      href: node-azure-tools.md
    - name: Set up your dev environment
      href: core/configure-local-development-environment.md
    - name: Set up service principal
      href: core/node-sdk-azure-authenticate-principal.md
    - name: Authenticate to Azure
      href: core/node-sdk-azure-authenticate.md
  - name: Tutorials
    items:
      - name: Deploy and host client apps
        items: 
        - name: Cognitive Services - Image analysis
          items: 
            - name: 1. Introduction and prerequisites
              href: tutorial/static-web-app/introduction.md
            - name: 2. Application architecture
              href: tutorial/static-web-app/application-architecture.md
            - name: 3. Download and run app locally
              href: tutorial/static-web-app/run-the-react-cognitive-services-image-analyzer-app-locally.md
            - name: 4. Create Computer Vision resource
              href: tutorial/static-web-app/create-computer-vision-resource-use-in-code.md
            - name: 5. Build and deploy Static web app
              href: tutorial/static-web-app/create-static-web-app-visual-studio-code-extension.md
            - name: 6. Review Computer Vision React code
              href: tutorial/static-web-app/add-computer-vision-react-app.md
            - name: 7. Clean up resources
              href: tutorial/static-web-app/clean-up-resources.md
        - name: "Upload image to Storage"
          href: tutorial/browser-file-upload-azure-storage-blob.md
        - name: "Add a Login button for Microsoft Identity provider" 
          href: tutorial/single-page-application-azure-login-button-sdk-msal.md
        - name: "Host web app from Azure Storage"
          items:
            - name: Introduction and prerequisites
              href: tutorial/tutorial-vscode-static-website-node/tutorial-vscode-static-website-node-01.md
            - name: Create the app code
              href: tutorial/tutorial-vscode-static-website-node/tutorial-vscode-static-website-node-02.md
            - name: Create a Storage account
              href: tutorial/tutorial-vscode-static-website-node/tutorial-vscode-static-website-node-03.md
            - name: Deploy to Azure Storage
              href: tutorial/tutorial-vscode-static-website-node/tutorial-vscode-static-website-node-04.md
            - name: Make changes and redeploy
              href: tutorial/tutorial-vscode-static-website-node/tutorial-vscode-static-website-node-05.md
            - name: Clean up resources
              href: tutorial/tutorial-vscode-static-website-node/tutorial-vscode-static-website-node-06.md
      - name: Deploy and host serverless apps
        items:               
        - name: "Create a function with Visual Studio Code"
          items:
            - name: 1. Introduction and prerequisites
              href: tutorial/tutorial-vscode-serverless-node-install.md
            - name: 2. Create the Functions app
              href: tutorial/tutorial-vscode-serverless-node-create-local.md
            - name: 3. Test the function locally
              href: tutorial/tutorial-vscode-serverless-node-test-local.md
            - name: 4. Deploy the Functions app
              href: tutorial/tutorial-vscode-serverless-node-deploy-hosting.md
            - name: 5. Clean up resources
              href: tutorial/tutorial-vscode-serverless-node-remove-resource.md
      - name: Deploy and host server apps
        items:              
        - name: "Express.js with VS Code"
          href: tutorial/deploy-nodejs-azure-app-service-with-visual-studio-code.md
        - name: "Convert text to speech with Cognitive Services"
          href: tutorial/convert-text-to-speech-cognitive-services.md
        - name: "Express.js with a MongoDB (Cosmos) database"
          href: tutorial/deploy-nodejs-mongodb-app-service-from-visual-studio-code.md
        - name: "Create with Azure CLI, deploy with Git"
          items:
            - name: Introduction and prerequisites
              href: tutorial/tutorial-vscode-azure-cli-node/tutorial-vscode-azure-cli-node-01.md
            - name: Create the app
              href: tutorial/tutorial-vscode-azure-cli-node/tutorial-vscode-azure-cli-node-02.md
            - name: Create the App Service
              href: tutorial/tutorial-vscode-azure-cli-node/tutorial-vscode-azure-cli-node-03.md
            - name: Deploy with git push
              href: tutorial/tutorial-vscode-azure-cli-node/tutorial-vscode-azure-cli-node-04.md
            - name: Stream logs
              href: tutorial/tutorial-vscode-azure-cli-node/tutorial-vscode-azure-cli-node-05.md
            - name: Make changes and redeploy
              href: tutorial/tutorial-vscode-azure-cli-node/tutorial-vscode-azure-cli-node-06.md
            - name: Clean up resources
              href: tutorial/tutorial-vscode-azure-cli-node/tutorial-vscode-azure-cli-node-07.md
      - name: Deploy and host container apps  
        items:        
        - name: "Express.js with VS Code"
          items:
            - name: Introduction and prerequisites
              href: tutorial/tutorial-vscode-docker-node/tutorial-vscode-docker-node-01.md
            - name: Use a container registry
              href: tutorial/tutorial-vscode-docker-node/tutorial-vscode-docker-node-02.md
            - name: Create a local Node.js app
              href: tutorial/tutorial-vscode-docker-node/tutorial-vscode-docker-node-03.md
            - name: Create the app image
              href: tutorial/tutorial-vscode-docker-node/tutorial-vscode-docker-node-04.md
            - name: Deploy the app image
              href: tutorial/tutorial-vscode-docker-node/tutorial-vscode-docker-node-05.md
            - name: Make changes and redeploy
              href: tutorial/tutorial-vscode-docker-node/tutorial-vscode-docker-node-06.md
            - name: Stream logs
              href: tutorial/tutorial-vscode-docker-node/tutorial-vscode-docker-node-07.md
            - name: Clean up resources
              href: tutorial/tutorial-vscode-docker-node/tutorial-vscode-docker-node-08.md
        - name: "Deno with Azure CLI"
          href: tutorial/deploy-deno-app-azure-app-service-azure-cli.md
      - name: Deploy to virtual machines
        items:               
        - name: "Deploy container with logging"
          items: 
            - name: 1. Introduction and prerequisites
              href: tutorial/nodejs-virtual-machine-vm/introduction.md
            - name: 2. Create Application Insights resource
              href: tutorial/nodejs-virtual-machine-vm/create-azure-monitoring-application-insights-web-resource.md
            - name: 3. Create virtual machine
              href: tutorial/nodejs-virtual-machine-vm/create-linux-virtual-machine-azure-cli.md
            - name: 4. Connect to Linux virtual machine
              href: tutorial/nodejs-virtual-machine-vm/connect-linux-virtual-machine-ssh.md
            - name: 5. Add cloud logging to app
              href: tutorial/nodejs-virtual-machine-vm/azure-monitor-application-insights-nodejs-expressjs-code.md
            - name: 6. View logs
              href: tutorial/nodejs-virtual-machine-vm/azure-monitor-application-insights-logs.md
            - name: 7. Clean up resources
              href: tutorial/nodejs-virtual-machine-vm/clean-up-resources.md
  - name: Concepts
    items: 
    - name: Identity, authentication, and users
      href: concepts/identity-authentication-users.md
  - name: How-To guides
    items:
    - name: Configure your app
      href: how-to/configure-web-app-settings.md
    - name: Tasks for JavaScript developers
      href: how-to/common-javascript-tasks.md
    - name: With Visual Studio Code
      items: 
      - name: Install and debug local project
        href: how-to/with-visual-studio-code/install-run-debug-nodejs.md
      - name: Clone a GitHub repo for changes
        href: how-to/with-visual-studio-code/clone-github-repository.md
      - name: Create container from local project
        href: how-to/with-visual-studio-code/containerize-local-project.md
      - name: Create an Azure database
        href: how-to/with-visual-studio-code/create-azure-database.md
    - name: With Azure CLI
      items: 
      - name: Create and use container registry
        href: how-to/with-azure-cli/create-container-registry-resource.md
      - name: Configure web app domain name
        href: how-to/with-azure-cli/configure-app-service-custom-domain-name.md
      - name: Use Cassandra Cosmos DB resource
        href: how-to/with-azure-cli/create-cassandra-db.md
      - name: Use Cache for Redis
        href: how-to/with-azure-cli/create-cache-for-redis-db.md
      - name: Use MongoDB Cosmos DB resource
        href: how-to/with-azure-cli/create-mongodb-cosmosdb.md
      - name: Use MariaDB resource
        href: how-to/with-azure-cli/create-mariadb.md
      - name: Use MySQL resource
        href: how-to/with-azure-cli/create-mysql-db.md
      - name: Use PostgreSQL resource
        href: how-to/with-azure-cli/create-postgresql-server-resource.md
      - name: Use SQL API on Cosmos DB
        href: how-to/with-azure-cli/create-cosmos-sql-api-resource.md
    - name: With databases
      items: 
      - name: Getting started
        href: how-to/with-database/getting-started.md
      - name: Cassandra on Cosmos DB
        href: how-to/with-database/use-cassandra-as-cosmos-db.md
      - name: MongoDB on Cosmos DB
        href: how-to/with-database/use-mongodb-as-cosmosdb.md
      - name: MariaDB
        href: how-to/with-database/use-mariadb.md
      - name: MySQL 
        href: how-to/with-database/use-mysql-db.md
      - name: PostgreSQL 
        href: how-to/with-database/use-postgresql-db.md
<<<<<<< HEAD
      - name: Redis
        href: how-to/with-database/use-azure-cache-for-redis-db.md
=======
      - name: SQL API on Cosmos DB
        href: how-to/with-database/use-sql-api-as-cosmos-db.md
>>>>>>> 61cce32c
    - name: Deploy a web app
      href: how-to/deploy-web-app.md
    - name: Deploy containers
      href: how-to/deploy-containers.md
    - name: Integrate with databases
      href: how-to/integrate-database.md
    - name: Write serverless code
      href: how-to/develop-serverless-apps.md
    - name: Create a static (JAMstack) site
      href: how-to/create-static-site.md
    - name: Logging and metrics
      href: how-to/node-sdk-logging.md
    - name: Automate with Azure CLI
      href: core/automate-tasks-with-azure-cli.md
  - name: Learn
    href: learn-azure-javascript.md
  - name: Samples
    href: /samples/browse/?languages=javascript%2cnodejs%2ctypescript
  - name: npm Packages
    href: azure-sdk-library-package-index.md
  - name: npm Package Documentation
    href: /javascript/api/overview/azure/<|MERGE_RESOLUTION|>--- conflicted
+++ resolved
@@ -191,13 +191,10 @@
         href: how-to/with-database/use-mysql-db.md
       - name: PostgreSQL 
         href: how-to/with-database/use-postgresql-db.md
-<<<<<<< HEAD
       - name: Redis
         href: how-to/with-database/use-azure-cache-for-redis-db.md
-=======
       - name: SQL API on Cosmos DB
         href: how-to/with-database/use-sql-api-as-cosmos-db.md
->>>>>>> 61cce32c
     - name: Deploy a web app
       href: how-to/deploy-web-app.md
     - name: Deploy containers
