--- conflicted
+++ resolved
@@ -6,11 +6,7 @@
 ms.custom: devx-track-javascript
 ---
 
-<<<<<<< HEAD
-# Deploy Deno app to Azure App Service using Visual Studio Code
-=======
 # Deploy Deno to Azure App Service using Visual Studio Code
->>>>>>> 24871251
 
 In this tutorial, you deploy a Deno application to Azure App Service (on Linux or Windows) using the Azure CLI.
 
