--- conflicted
+++ resolved
@@ -24,11 +24,8 @@
 |Name|
 |---------------------------------------|
 |[Set up development environment to use Azure SDK for JavaScript](./how-to/with-sdk/set-up-development-environment.md)<br><br>Use the **DefaultAzureCredential** to authenticate to the Azure cloud. Once your environment is correctly configured, you won't need to interactively login or store and manage credentials.|
-<<<<<<< HEAD
 |[Recommended actions for Monitor Azure resources](./how-to/node-sdk-logging.md)<br><br>When you create an Azure resource, configure proper monitoring, alerting, and logging. |
-=======
 |[View deployed files in App or Functions services](./how-to/deploy-web-app.md#view-files-in-azure-hosted-environment)<br><br>Quick and simple methods to view your deployed files in the Azure portal or VSCode.|
->>>>>>> a010678a
 
 ## 2021 March
 
