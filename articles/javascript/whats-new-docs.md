---
title: "What's new for JavaScript docs"
description: "What's new in JavaScript docs in the Developer Center"
ms.topic: conceptual
ms.date: 02/17/2021
---

# JavaScript docs: What's new

Find new and updated content for JavaScript and TypeScript developers.

## 2021 February

### What's new

|Name|Notes|
|---------------------------------------|--|
<<<<<<< HEAD
|[Azure Cache for Redis on Azure](./how-to/with-database/use-azure-cache-for-redis-db.md)|Learn to create, move, or use an Azure Cache for Redis database on Azure.|
|[Cassandra on Azure Cosmos DB](./how-to/with-database/use-cassandra-as-cosmos-db.md)|To create, move, or use a Cassandra DB database to Azure, you need a Cosmos DB resource. Learn how to create the resource and use your database. |
|[MongoDB on Azure Cosmos DB](./how-to/with-database/use-mongodb-as-cosmosdb.md)|To create, move, or use a mongoDB database to Azure, you need a Cosmos DB resource. Learn how to create the resource and use your database. |
|[MariaDb on Azure](./how-to/with-database/use-mariadb.md)|To create, move, or use a MariaDB database to Azure, you need a **Azure Database for MariaDB** resource. Learn how to create the resource and use your database.|
|[MySql on Azure](./how-to/with-database/use-mysql-db.md)|To create, move, or use a MySQL database to Azure, you need a **Azure Database for MySQL** resource. Learn how to create the resource and use your database.|
|[PostgreSQL on Azure](./how-to/with-database/use-postgresql-db.md)|To create, move, or use a PostgreSQL database to Azure, you need a **Azure Database for PostgreSQL server** resource. Learn how to create the resource and use your database.|
=======
|[How to use Cassandra on Azure Cosmos DB](./how-to/with-database/use-cassandra-as-cosmos-db.md)|To create, move, or use a Cassandra DB database to Azure, you need a Cosmos DB resource. Learn how to create the resource and use your database. |
|[How to use MongoDB on Azure Cosmos DB](./how-to/with-database/use-mongodb-as-cosmosdb.md)|To create, move, or use a mongoDB database to Azure, you need a Cosmos DB resource. Learn how to create the resource and use your database. |
|[How to use MariaDb on Azure](./how-to/with-database/use-mariadb.md)|To create, move, or use a MariaDB database to Azure, you need a **Azure Database for MariaDB** resource. Learn how to create the resource and use your database.|
|[How to use MySql on Azure](./how-to/with-database/use-mysql-db.md)|To create, move, or use a MySQL database to Azure, you need a **Azure Database for MySQL** resource. Learn how to create the resource and use your database.|
|[How to use PostgreSQL on Azure](./how-to/with-database/use-postgresql-db.md)|To create, move, or use a PostgreSQL database to Azure, you need a **Azure Database for PostgreSQL server** resource. Learn how to create the resource and use your database.|
|[Develop a JavaScript application for Cosmos DB with SQL API](.//how-to/with-database/use-sql-api-as-cosmos-db.md)|To create or use Cosmos DB with the SQL API use a Cosmos DB resource. Learn how to create the Cosmos resource and use your database.|
>>>>>>> 61cce32c

## 2021 January

### What's new

|Name|Notes|
|---------------------------------------|--|
|[What's new with Developer Advocates](whats-new-developer-advocacy.md)|Blogs, videos, Learn modules|
|[Tutorial: Convert text to speech](./tutorial/convert-text-to-speech-cognitive-services.md)|In this tutorial, add Cognitive Services Speech to an existing Express.js app to add conversion from text to speech using the Cognitive Services Speech service. Converting text to speech allows you to provide audio without the cost of manually generating the audio.|
|How-to guide with Azure CLI|* [Create and use container registry](./how-to/with-azure-cli/create-container-registry-resource.md)<br>* [Configuring a custom domain name](./how-to/with-azure-cli/configure-app-service-custom-domain-name.md)<br>* [Create and use MongoDB on Azure with Cosmos DB](./how-to/with-azure-cli/create-mongodb-cosmosdb.md) |
|How-to guide with Visual Studio Code|* [Develop and debug Node.js](./how-to/with-visual-studio-code/install-run-debug-nodejs.md)<br>* [Clone and use a GitHub repository](./how-to/with-visual-studio-code/clone-github-repository.md)<br>* [Create a container image from your local JavaScript project](./how-to/with-visual-studio-code/containerize-local-project.md)|

### What's updated

|Name|Notes|
|---------------------------------------|--|
|[**For beginners**](learn-azure-javascript.md#getting-started)|Various collections of online materials to get started with JavaScript, Node.js, web development and other areas of interest to JavaScript developers.|
|[Top tasks for JavaScript developers](how-to/common-javascript-tasks.md)|Find an example of your current tasks.|
|[Configure Visual Studio Code launch file](./how-to/configure-web-app-settings.md#configure-browser-for-cors-to-connect-with-server)|If you need to connect to your own server, and need to ignore CORS security while running and debugging with the client locally, the recommended solution is to configure this setting in the Visual Studio Code debug file, `launch.json`, to pass settings to the browser to disable the security.|

## 2020 December

### What's new

|Name|Notes|
|---------------------------------------|--|
|[Tutorial: Add login button to a React Static Web app for Microsoft Authentication](./tutorial/single-page-application-azure-login-button-sdk-msal.md)|Azure authentication presented in this tutorial is a login and logout button, and provides access to a user's account. Develop the application with an Azure client-side SDK, `@azure/msal-browser`, to manage the interaction of the user in the single page application (SPA).|
|[What is Azure for JavaScript developers?](core/what-is-azure-for-javascript-development.md)|Azure concepts JavaScript developers need to be successful.|
|[Install Node.js](core/install-nodejs-develop-azure-sdk-project.md)|Install and manage Node.js for common Azure development scenarios|
|[Configure web apps on Azure](how-to/configure-web-app-settings.md)|Learn how to set common configurations for your web app.|
|[Identity, authentication, and users](concepts/identity-authentication-users.md)|This article focuses on the top concepts a JavaScript developer commonly has to understand.|
|[Common top tasks for JavaScript developers](how-to/common-javascript-tasks.md)|Find an example of your current tasks.|
|[Automate tasks with Azure CLI](core/automate-tasks-with-azure-cli.md)|Automating Azure tasks is a common requirement for continuous deployment to hosting environments. Azure CLI is the recommended choice for JavaScript developers managing tasks and deploying from any location.|

### What's new in Learn


|Name|
|---------------------------------------|
|Static Web App, JavaScript, CodeTour: Use basketball stats to optimize game play with Visual Studio Code, inspired by SPACE JAM: A NEW LEGACY - [Learn](/learn/paths/optimize-basketball-games-with-machine-learning/)|
|Build a simple website using HTML, CSS, and JavaScript - [Learn](/learn/modules/build-simple-website/)|
|Use Visual Studio Code to build a JavaScript and Vue.js dashboard with a Serverless API powered by Azure Functions and Node.js. - [Learn](/learn/modules/build-api-azure-functions)|

## 2020 November

Welcome to what's new in the JavaScript docs from November 2020. This article lists some of the major changes to docs during this period.

### What's new

|Name|Notes|
|---------------------------------------|--|
|[Tutorial: Build and deploy a React Static Web app to Azure](./tutorial/static-web-app/introduction.md)|In this tutorial, build and deploy a React client application to an Azure Static Web App with a GitHub action.<br>The create-react-app allows you to analyze an image with Cognitive Services Computer Vision. The GitHub action starts when a push to a specific remote branch happens, building the React (create-react-app) client, and moving the resulting files to your Azure Static Web app resource.|
|[Tutorial: Deploy app to Linux virtual machine](./tutorial/nodejs-virtual-machine-vm/introduction.md)|In this tutorial, create a Linux virtual machine (VM) for an Express.js app. The VM is configured with a cloud-init configuration file and includes NGINX and a GitHub repository for an Express.js app. Once the VM is running, you can connect to the VM with SSH, change the web app to including trace logging, and view the public Express.js server app in a web browser.|

### What's updated

|Name|Notes|
|---------------------------------------|--|
|[Learn](learn-azure-javascript.md)|New modules and certifications for JavaScript.|

## 2020 October

Welcome to what's new in the JavaScript docs from October 2020. This article lists some of the major changes to docs during this period.

### What's new

|Name|Notes|
|---------------------------------------|--|
|[Tutorial: Upload image to Blob Storage](./tutorial/browser-file-upload-azure-storage-blob.md)|In this tutorial, use a **React app** to upload a file to an **Azure Storage** blob. The programming work is done for you, this tutorial focuses on using the local and remote Azure environments successfully from inside Visual Studio Code with Azure extensions.|
|[Tutorial: Deploy Node.js with database app to App Service from Visual Studio Code](./tutorial/deploy-nodejs-mongodb-app-service-from-visual-studio-code.md)|In this tutorial, use a **Express.js** Node.js app with a **MongoDB** database using the MongoDB native API. Deploy the Node.js application to Azure App Service (on Linux) then verify the cloud-based app works. The programming work is done for you, this tutorial focuses on creating the Azure resources and deploying to Azure from inside Visual Studio Code with Azure extensions.|

### What's updated

|Name|Notes|
|---------------------------------------|--|
|[How-to: Serverless functions](how-to/develop-serverless-apps.md)|Functions run on top of a web service, as code or a Docker container, which is abstracted away so you can focus on the code for your endpoint.|
|[Get started: Authenticate with the Azure management modules for JavaScript](core/node-sdk-azure-authenticate.md)|There are multiple ways of authenticating and creating the required credentials.|

## Next steps

* [Set up your development environment](./core/configure-local-development-environment.md)<|MERGE_RESOLUTION|>--- conflicted
+++ resolved
@@ -15,21 +15,13 @@
 
 |Name|Notes|
 |---------------------------------------|--|
-<<<<<<< HEAD
-|[Azure Cache for Redis on Azure](./how-to/with-database/use-azure-cache-for-redis-db.md)|Learn to create, move, or use an Azure Cache for Redis database on Azure.|
-|[Cassandra on Azure Cosmos DB](./how-to/with-database/use-cassandra-as-cosmos-db.md)|To create, move, or use a Cassandra DB database to Azure, you need a Cosmos DB resource. Learn how to create the resource and use your database. |
-|[MongoDB on Azure Cosmos DB](./how-to/with-database/use-mongodb-as-cosmosdb.md)|To create, move, or use a mongoDB database to Azure, you need a Cosmos DB resource. Learn how to create the resource and use your database. |
-|[MariaDb on Azure](./how-to/with-database/use-mariadb.md)|To create, move, or use a MariaDB database to Azure, you need a **Azure Database for MariaDB** resource. Learn how to create the resource and use your database.|
-|[MySql on Azure](./how-to/with-database/use-mysql-db.md)|To create, move, or use a MySQL database to Azure, you need a **Azure Database for MySQL** resource. Learn how to create the resource and use your database.|
-|[PostgreSQL on Azure](./how-to/with-database/use-postgresql-db.md)|To create, move, or use a PostgreSQL database to Azure, you need a **Azure Database for PostgreSQL server** resource. Learn how to create the resource and use your database.|
-=======
 |[How to use Cassandra on Azure Cosmos DB](./how-to/with-database/use-cassandra-as-cosmos-db.md)|To create, move, or use a Cassandra DB database to Azure, you need a Cosmos DB resource. Learn how to create the resource and use your database. |
 |[How to use MongoDB on Azure Cosmos DB](./how-to/with-database/use-mongodb-as-cosmosdb.md)|To create, move, or use a mongoDB database to Azure, you need a Cosmos DB resource. Learn how to create the resource and use your database. |
 |[How to use MariaDb on Azure](./how-to/with-database/use-mariadb.md)|To create, move, or use a MariaDB database to Azure, you need a **Azure Database for MariaDB** resource. Learn how to create the resource and use your database.|
 |[How to use MySql on Azure](./how-to/with-database/use-mysql-db.md)|To create, move, or use a MySQL database to Azure, you need a **Azure Database for MySQL** resource. Learn how to create the resource and use your database.|
 |[How to use PostgreSQL on Azure](./how-to/with-database/use-postgresql-db.md)|To create, move, or use a PostgreSQL database to Azure, you need a **Azure Database for PostgreSQL server** resource. Learn how to create the resource and use your database.|
+|[Develop a JavaScript application for Azure Cache for Redis](.//how-to/with-database/use-sql-api-as-cosmos-db.md)|To create or use Cosmos DB with the SQL API use a Cosmos DB resource. Learn how to create the Cosmos resource and use your database.|
 |[Develop a JavaScript application for Cosmos DB with SQL API](.//how-to/with-database/use-sql-api-as-cosmos-db.md)|To create or use Cosmos DB with the SQL API use a Cosmos DB resource. Learn how to create the Cosmos resource and use your database.|
->>>>>>> 61cce32c
 
 ## 2021 January
 
