---
title: Make changes to the app code and redeploy to Azure
description: Tutorial part 6, make changes and redeploy
ms.topic: conceptual
ms.date: 09/24/2019
ms.custom: devx-track-javascript
---

<<<<<<< HEAD
# Make changes and redeploy using the Azure CLI
=======
# Part 6 Make changes and redeploy
>>>>>>> 24871251

[Previous step: Stream logs](tutorial-vscode-azure-cli-node-05.md)

In this step, you make changes to your app code, commit them to the local Git repository, and then redeploy your site by pushing to Azure.

1. In the `myExpressApp` folder, open the *views/index.pug* file and change the message in line 5 to `p Welcome to Azure!`.

    ![Editing the index.pug file](media/azure-cli/editpugfile.png)

1. Save the file.

1. In a terminal or command prompt, commit the changes to git by running the following command:

    ```bash
    git commit -a -m "Edited message"
    ```

1. Push the changes to the Git remote named Azure that we created earlier:

    ```bash
    git push azure master
    ```

1. Because the App Service is already connected to the Git repository, the output from the command shows that changes are automatically published to Azure: 

    ```output
    Enumerating objects: 7, done.
    Counting objects: 100% (7/7), done.
    Delta compression using up to 4 threads
    Compressing objects: 100% (4/4), done.
    Writing objects: 100% (4/4), 405 bytes | 202.00 KiB/s, done.
    Total 4 (delta 2), reused 0 (delta 0)
    remote: Updating branch 'master'.
    remote: Updating submodules.
    remote: Preparing deployment for commit id '9fd89a25b6'.
    remote: Generating deployment script.
    remote: Running deployment command...
    remote: Handling node.js deployment.
    remote: Creating app_offline.htm
    remote: KuduSync.NET from: 'D:\home\site\repository' to: 'D:\home\site\wwwroot'
    remote: Copying file: 'views\index.pug'
    remote: Deleting app_offline.htm
    remote: Using start-up script bin/www from package.json.
    remote: Generated web.config.
    remote: The package.json file does not specify node.js engine version constraints.
    remote: The node.js application will run with the default node.js version 6.9.5.
    remote: Selected npm version 3.10.10
    remote: ..
    remote: Finished successfully.
    remote: Running post deployment command(s)...
    remote: Deployment successful.
    To https://msdocs-node-cli.scm.azurewebsites.net/msdocs-node-cli.git
       a98bad8..9fd89a2  master -> master
    ```

1. Refresh the app in the browser to see those changes:

    ![Published changes visible in the browser](media/azure-cli/remote-app-changes.png)

> [!div class="nextstepaction"]
> [I see my changes](tutorial-vscode-azure-cli-node-07.md) [I ran into an issue](https://www.research.net/r/PWZWZ52?tutorial=node-deployment&step=publishing-changes)<|MERGE_RESOLUTION|>--- conflicted
+++ resolved
@@ -6,11 +6,7 @@
 ms.custom: devx-track-javascript
 ---
 
-<<<<<<< HEAD
-# Make changes and redeploy using the Azure CLI
-=======
 # Part 6 Make changes and redeploy
->>>>>>> 24871251
 
 [Previous step: Stream logs](tutorial-vscode-azure-cli-node-05.md)
 
