--- conflicted
+++ resolved
@@ -6,11 +6,7 @@
 ms.custom: devx-track-javascript
 ---
 
-<<<<<<< HEAD
-# Clean up resources after deploying a static website with Visual Studio Code
-=======
 # Part 6: Clean up resources
->>>>>>> 24871251
 
 [Previous step: Make changes and redeploy](tutorial-vscode-static-website-node-05.md)
 
