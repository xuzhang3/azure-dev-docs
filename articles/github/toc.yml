- name: Azure and GitHub integration
  href: index.yml  
  items:
<<<<<<< HEAD
  - name: GitHub Actions for Azure
    expanded: true
    items:
    - name: Introduction to GitHub Actions for Azure
      href: github-actions.md 
    - name: Authenticate from Azure to GitHub  
      href: connect-from-azure.md
    - name: Deploy apps to Azure 
      href: deploy-to-azure.md 
    - name: Deploy databases to Azure
      href: database-actions-deploy.md
    - name: Use variable substitution
      href: github-variable-substitution.md
    - name: Manage Azure Policy
      href: manage-azure-policy.md
  - name: Azure DevOps & GitHub 
    href: integrate-azure-devops.md
  - name: Visual Studio and Visual Studio Code  
    href: deploy-with-visual-studio.md 
=======
  - name: GitHub Actions for Azure 
    items:
    - name: What is GitHub Actions for Azure
      href: github-actions.md 
    - name: Deploy apps from GitHub to Azure  
      href: deploy-to-azure.md   
    - name: Tool integrations for GitHub Actions  
      href: deploy-with-visual-studio.md 
    - name: Connect from Azure to GitHub  
    href: connect-from-azure.md
  - name: Azure DevOps & GitHub integration 
    href: integrate-azure-devops.md
>>>>>>> dc6bb1c5
<|MERGE_RESOLUTION|>--- conflicted
+++ resolved
@@ -1,11 +1,10 @@
 - name: Azure and GitHub integration
   href: index.yml  
   items:
-<<<<<<< HEAD
   - name: GitHub Actions for Azure
     expanded: true
     items:
-    - name: Introduction to GitHub Actions for Azure
+    - name: What is GitHub Actions for Azure
       href: github-actions.md 
     - name: Authenticate from Azure to GitHub  
       href: connect-from-azure.md
@@ -20,18 +19,4 @@
   - name: Azure DevOps & GitHub 
     href: integrate-azure-devops.md
   - name: Visual Studio and Visual Studio Code  
-    href: deploy-with-visual-studio.md 
-=======
-  - name: GitHub Actions for Azure 
-    items:
-    - name: What is GitHub Actions for Azure
-      href: github-actions.md 
-    - name: Deploy apps from GitHub to Azure  
-      href: deploy-to-azure.md   
-    - name: Tool integrations for GitHub Actions  
-      href: deploy-with-visual-studio.md 
-    - name: Connect from Azure to GitHub  
-    href: connect-from-azure.md
-  - name: Azure DevOps & GitHub integration 
-    href: integrate-azure-devops.md
->>>>>>> dc6bb1c5
+    href: deploy-with-visual-studio.md