--- conflicted
+++ resolved
@@ -3,7 +3,7 @@
 description: Learn how to use Azure CLI in a continuous integration and deployment pipeline to deploy microservices to Azure Spring Cloud service
 keywords: jenkins, azure, devops, azure spring cloud, azure cli
 ms.topic: tutorial
-ms.date: 01/20/2021
+ms.date: 01/28/2022
 ms.custom: devx-track-jenkins,devx-track-azurecli
 ---
 
@@ -203,16 +203,10 @@
                az login --service-principal -u $AZURE_CLIENT_ID -p $AZURE_CLIENT_SECRET -t $AZURE_TENANT_ID
                az account set -s $AZURE_SUBSCRIPTION_ID
              '''  
-<<<<<<< HEAD
-             // Set default resource group name and service name. Replace <resource group name> 
-             // and <service name> with the right values
-             sh 'az configure --defaults group=<resource group name>'
-             sh 'az configure --defaults spring-cloud=<service name>'
-=======
              // Set default resource group name and service name. Replace <resource group name> and <service name> with the right values
              sh 'az config set defaults.group=<resource group name>'
              sh 'az config set defaults.spring-cloud=<service name>'
->>>>>>> 07349ba2
+
              // Deploy applications
              sh 'az spring-cloud app deploy -n gateway --jar-path ./gateway/target/gateway.jar'
              sh 'az spring-cloud app deploy -n account-service --jar-path ./account-service/target/account-service.jar'
