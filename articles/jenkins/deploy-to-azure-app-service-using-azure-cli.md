---
title: Tutorial - Deploy to Azure App Service with Jenkins and the Azure CLI
description: Learn how to use Azure CLI to deploy a Java web app to Azure in Jenkins Pipeline
keywords: jenkins, azure, devops, app service, cli
ms.topic: tutorial
ms.date: 01/06/2021
ms.custom: devx-track-jenkins, devx-track-azurecli
---

# Tutorial: Deploy to Azure App Service with Jenkins and the Azure CLI

[!INCLUDE [jenkins-integration-with-azure.md](includes/jenkins-integration-with-azure.md)]

To deploy a Java web app to Azure, you can use Azure CLI in a [Jenkins Pipeline](https://jenkins.io/doc/book/pipeline/). In this tutorial, you do the following tasks:

> [!div class="checklist"]
> * Create a Jenkins VM
> * Configure Jenkins
> * Create a web app in Azure
> * Prepare a GitHub repository
> * Create Jenkins pipeline
> * Run the pipeline and verify the web app

## Prerequisites

[!INCLUDE [open-source-devops-prereqs-azure-subscription.md](../includes/open-source-devops-prereqs-azure-subscription.md)]

- **Jenkins** - [Install Jenkins on a Linux VM](configure-on-linux-vm.md)
- **Azure CLI**: Install Azure CLI (version 2.0.67 or higher) on the Jenkins server.

## Configure Jenkins

The following steps show how to install the required Java JDK and Maven on the Jenkins controller:

1. Sign in to Jenkins controller using SSH.

1. [Download and install the Azul Zulu JDKs from an apt-get repository](../java/fundamentals/java-jdk-install.md#download-and-install-the-azul-zulu-jdks-from-an-apt-get-repository):

    ```bash
    sudo apt-key adv --keyserver hkp://keyserver.ubuntu.com:80 --recv-keys 0xB1998361219BD9C9
    sudo apt-add-repository "deb http://repos.azul.com/azure-only/zulu/apt stable main"
    sudo apt-get -q update
    sudo apt-get -y install zulu-8-azure-jdk
    ```
    
1. Run the following command to install Maven:

    ```bash
    sudo apt-get install -y maven
    ```
    
## Add Azure service principal to a Jenkins credential

The following steps show how to specify your Azure credential:

1. Make sure the [Credentials plug-in](https://plugins.jenkins.io/credentials/) is installed.

1. Within the Jenkins dashboard, select **Credentials -> System ->**.

1. Select **Global credentials(unrestricted)**.

1. Select **Add Credentials** to add a [Microsoft Azure service principal](/cli/azure/create-an-azure-service-principal-azure-cli?toc=%252fazure%252fazure-resource-manager%252ftoc.json). Make sure that the credential kind is ***Username with password*** and enter the following items:

    * **Username**: Service principal `appId`
    * **Password**: Service principal `password`
    * **ID**: Credential identifier (such as `AzureServicePrincipal`)

## Create an Azure App Service for deploying the Java web app

Use [az appservice plan create](/cli/azure/appservice/plan#az_appservice_plan_create) to create an Azure App Service plan with the **FREE** pricing tier:

```azurecli
az appservice plan create \
    --name <app_service_plan> \ 
    --resource-group <resource_group> \
    --sku FREE
```

<<<<<<< HEAD
**Key points**:
=======
**Jenkins**:
>>>>>>> a2e7f4e2

- The appservice plan defines the physical resources used to host your apps.
- All applications assigned to an appservice plan share these resources.
- Appservice plans allow you to save cost when hosting multiple apps.

## Create an Azure web app

Use [az webapp create](/cli/azure/webapp#az_webapp_create) to create a web app definition in the `myAppServicePlan` App Service plan.

```azurecli
az webapp create \
    --name <app_name> \ 
    --resource-group <resource_group> \
    --plan <app_service_plan>
```

<<<<<<< HEAD
**Key points**:
=======
**Jenkins**:
>>>>>>> a2e7f4e2

- The web app definition provides a URL to access your application with and configures several options to deploy your code to Azure.
- Substitute the `<app_name>` placeholder with a unique app name.
- The app name is part of the default domain name for the web app. Therefore, the name needs to be unique across all apps in Azure.
- You can map a custom domain name entry to the web app before you expose it to your users.


## Configure Java

Use [az appservice web config update](/cli/azure/webapp/config) to set up the Java runtime configuration for the app:

```azurecli
az webapp config set \ 
    --name <app_name> \
    --resource-group <resource_group> \ 
    --java-version 1.8 \ 
    --java-container Tomcat \
    --java-container-version 8.0
```

## Prepare a GitHub repository

1. Open the [Simple Java Web App for Azure](https://github.com/azure-devops/javawebappsample) repo.

1. Select the **Fork** button to fork the repo to your own GitHub account.

1. Open the **Jenkinsfile** file by clicking on the file name.

1. Select the pencil icon to edit the file.

1. Update the subscription ID and tenant ID.
    
    ```groovy
      withEnv(['AZURE_SUBSCRIPTION_ID=<subscription_id>',
            'AZURE_TENANT_ID=<tenant_id>']) 
    ```
    
1. Update the resource group and name of your web app on line 22 and 23 respectively.

    ```groovy
    def resourceGroup = '<resource_group>'
    def webAppName = '<app_name>'
    ```

1. Update the credential ID in your Jenkins instance

    ```groovy
    withCredentials([usernamePassword(credentialsId: '<service_princial>', passwordVariable: 'AZURE_CLIENT_SECRET', usernameVariable: 'AZURE_CLIENT_ID')]) {
    ```
    
## Create Jenkins pipeline

Do the following to create a Jenkins pipeline:

1. Open Jenkins in a web browser.

1. Select **New Item**.

1. Enter a name for the job.

1. Select **Pipeline**.

1. Select **OK**.

1. Select **Pipeline**.

1. For **Definition**, select **Pipeline script from SCM**.

1. For **SCM**, select **Git**.

1. Enter the GitHub URL for your forked repo: `https:\<forked_repo\>.git`

1. Select **Save**

## Test your pipeline

1. Go to the pipeline you created

1. Select **Build Now**

1. After the build completes, select **Console Output** to see build details.

## Verify your web app

Do the following to verify the WAR file is deployed successfully to your web app:

1. Browse to the following URL: `http://&lt;app_name>.azurewebsites.net/api/calculator/ping`

1. You should see text similar to the following:

    ```output
    Welcome to Java Web App!!! This is updated!
    Today's date
    ```

1. Browse to the following URL (substitute &lt;x> and &lt;y> with two values to be summed): http://&lt;app_name>.azurewebsites.net/api/calculator/add?x=&lt;x>&y=&lt;y>.

    ![Example of running the demo add](./media/deploy-to-azure-app-service-using-azure-cli/calculator-add.png)

## Deploy to Azure App Service on Linux

App Service can also host web apps natively on Linux for supported application stacks. It can also run custom Linux containers (also known as Web App for Containers.)

You can modify the script to deploy to an Azure App Service on Linux. App Service on Linux supports Docker. As such, you provide a Dockerfile that packages your web app with service runtime into a Docker image. The plug-in builds the image, pushes it to a Docker registry, and deploys the image to your web app.

1. Refer to [Migrate custom software to Azure App Service using a custom container](/azure/app-service/tutorial-custom-container?pivots=container-linux#configure-app-service-to-deploy-the-image-from-the-registry) to create an Azure App Service on Linux and an Azure Container Registry.

    ```azurecli
        az group create --name myResourceGroup2 --location westus2
        az acr create --name myACRName --resource-group myResourceGroup2 --sku Basic --admin-enabled true
        az appservice plan create --name myAppServicePlan --resource-group  myResourceGroup2 --is-linux
        az webapp create --resource-group myResourceGroup2 --plan myAppServicePlan --name myApp --deployment-container-image-name myACRName.azurecr.io/calculator:latest
    ```

1. [Install Docker on your Jenkins](https://docs.docker.com/engine/installation/linux/ubuntu/).

1. Make sure [Docker Pipeline plug-in](https://plugins.jenkins.io/docker-workflow/) is installed.

1. In the same [Simple Java Web App for Azure](https://github.com/azure-devops/javawebappsample) repo you forked, edit the **Jenkinsfile2** file as follows:

    1. Update the subscription ID and tenant ID.

        ```groovy
         withEnv(['AZURE_SUBSCRIPTION_ID=<mySubscriptionId>',
                'AZURE_TENANT_ID=<myTenantId>']) {
        ```

    1. Update to the names of your resource group, web app, and ACR (replacing the placeholders with your values).

        ```bash
        def webAppResourceGroup = '<resource_group>'
        def webAppName = '<app_name>'
        def acrName = '<registry>'
        ```

    1. Update `<azsrvprincipal\>` to your credential ID

        ```bash
        withCredentials([usernamePassword(credentialsId: '<service_principal>', passwordVariable: 'AZURE_CLIENT_SECRET', usernameVariable: 'AZURE_CLIENT_ID')]) {
        ```

1. Create a new Jenkins pipeline as you did when deploying to Azure web app in Windows using `Jenkinsfile2`.

1. Run your new job.

1. To verify, in Azure CLI, run the following command:

    ```azurecli
    az acr repository list -n <myRegistry> -o json
    ```

    You should see results similar to the following:
    
    ```output
    [
    "calculator"
    ]
    ```
    
1. Browse to `http://<app_name>.azurewebsites.net/api/calculator/ping` (replacing the placeholder). You should see similar results to the following: 

    ```output
    Welcome to Java Web App!!! This is updated!
    Today's date
    ```

1. Browse to `http://<app_name>.azurewebsites.net/api/calculator/add?x=<x>&y=<y>` (replacing the placeholders). The values you specify for `x` and `y` are summed and displayed.
    
## Next steps

> [!div class="nextstepaction"]
> [Jenkins on Azure](/azure/jenkins)<|MERGE_RESOLUTION|>--- conflicted
+++ resolved
@@ -76,11 +76,7 @@
     --sku FREE
 ```
 
-<<<<<<< HEAD
 **Key points**:
-=======
-**Jenkins**:
->>>>>>> a2e7f4e2
 
 - The appservice plan defines the physical resources used to host your apps.
 - All applications assigned to an appservice plan share these resources.
@@ -97,11 +93,7 @@
     --plan <app_service_plan>
 ```
 
-<<<<<<< HEAD
 **Key points**:
-=======
-**Jenkins**:
->>>>>>> a2e7f4e2
 
 - The web app definition provides a URL to access your application with and configures several options to deploy your code to Azure.
 - Substitute the `<app_name>` placeholder with a unique app name.
