--- conflicted
+++ resolved
@@ -47,9 +47,5 @@
     You'll need to select a subscription and region for the deployment. These don't have to be the same subscription and region as the chat app. 
 
 1. Wait for the deployment to complete before continuing.
-<<<<<<< HEAD
-1. Get the URL at the end of the deployment named Endpoint. This is the APIM_GATEWAY_URL used in the next section.
-=======
 
-1. Get the URL at the end of the deployment named **Endpoint**. This is the `CONTAINER_APP_URL` used in the next section.
->>>>>>> 49342872
+1. Get the URL at the end of the deployment named **Endpoint**. This is the `CONTAINER_APP_URL` used in the next section.