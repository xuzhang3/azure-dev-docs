items:
  - name: Introduction to Azure for developers
    href: index.yml
  - name: Overview
    href: azure-developer-overview.md
  - name: Key Azure services for developers
    href: azure-developer-key-services.md
  - name: Host applications on Azure
    href: hosting-apps-on-azure.md
  - name: Develop apps that use Azure AI services
    href: azure-ai-for-developers.md
  - name: Connect apps to Azure services
    href: connect-to-azure-services.md
  - name: Create Azure resources
    href: azure-developer-create-resources.md
  - name: Key concepts for building Azure apps
    href: azure-developer-key-concepts.md
  - name: Overview of Azure billing
    href: azure-developer-billing.md
  - name: Azure developer centers
    expanded: true
    items:
      - name: .NET on Azure
        href: /dotnet/azure/
      - name: Java on Azure 
        href: ../java/index.yml
      - name: JavaScript on Azure
        href: ../javascript/index.yml
      - name: Python on Azure
        href: ../python/index.yml
      - name: Go on Azure
        href: ../go/index.yml
  - name: Passwordless connections for Azure services
    items:
      - name: Overview
        href: passwordless-overview.md
      - name: Developer guide
        href: /azure/storage/common/multiple-identity-scenarios?toc=/azure/developer/intro/toc.json&bc=/azure/developer/breadcrumb/toc.json
      - name: Managed identity best practices
        href: /azure/active-directory/managed-identities-azure-resources/managed-identity-best-practice-recommendations?toc=/azure/developer/intro/toc.json&bc=/azure/developer/breadcrumb/toc.json
      - name: Delete passwords and migrate
        items:
          - name: Azure SQL Database with .NET
            href: /azure/azure-sql/database/azure-sql-passwordless-migration?toc=/azure/developer/intro/toc.json&bc=/azure/developer/breadcrumb/toc.json
          - name: Azure SQL Database with Java & Spring
            href: ../java/spring-framework/migrate-sql-database-to-passwordless-connection.md?toc=/azure/developer/intro/toc.json&bc=/azure/developer/breadcrumb/toc.json
          - name: Azure SQL Database with Node.js
            href: /azure/azure-sql/database/azure-sql-passwordless-migration-nodejs?toc=/azure/developer/intro/toc.json&bc=/azure/developer/breadcrumb/toc.json
          - name: Azure SQL Database with Python
            href: /azure/azure-sql/database/azure-sql-passwordless-migration-python?toc=/azure/developer/intro/toc.json&bc=/azure/developer/breadcrumb/toc.json
          - name: Cosmos DB for NoSQL
            href: /azure/cosmos-db/nosql/migrate-passwordless?toc=/azure/developer/intro/toc.json&bc=/azure/developer/breadcrumb/toc.json
          - name: Event Hubs
            href: /azure/event-hubs/passwordless-migration-event-hubs?toc=/azure/developer/intro/toc.json&bc=/azure/developer/breadcrumb/toc.json
          - name: Event Hubs with Kafka
            href: ../java/spring-framework/migrate-kafka-to-passwordless-connection.md?toc=/azure/developer/intro/toc.json&bc=/azure/developer/breadcrumb/toc.json            
          - name: MySQL
            href: ../java/spring-framework/migrate-mysql-to-passwordless-connection.md?toc=/azure/developer/intro/toc.json&bc=/azure/developer/breadcrumb/toc.json
          - name: PostgreSQL
            href: ../java/spring-framework/migrate-postgresql-to-passwordless-connection.md?toc=/azure/developer/intro/toc.json&bc=/azure/developer/breadcrumb/toc.json
          - name: Service Bus
            href: /azure/service-bus-messaging/service-bus-migrate-azure-credentials?toc=/azure/developer/intro/toc.json&bc=/azure/developer/breadcrumb/toc.json
          - name: Storage - Blobs
            href: /azure/storage/common/migrate-azure-credentials?toc=/azure/developer/intro/toc.json&bc=/azure/developer/breadcrumb/toc.json
          - name: Storage - Queues
            href: /azure/storage/queues/passwordless-migrate-queues?toc=/azure/developer/intro/toc.json&bc=/azure/developer/breadcrumb/toc.json
      - name: Service Connector
        items:
          - name: Create passwordless database connections
            href: /azure/service-connector/tutorial-passwordless?toc=/azure/developer/intro/toc.json&bc=/azure/developer/breadcrumb/toc.json
          - name: Database reference
            items:
              - name: SQL
                href: /azure/service-connector/how-to-integrate-sql-database?toc=/azure/developer/intro/toc.json&bc=/azure/developer/breadcrumb/toc.json
              - name: MySQL
                href: /azure/service-connector/how-to-integrate-mysql?toc=/azure/developer/intro/toc.json&bc=/azure/developer/breadcrumb/toc.json
              - name: PostgreSQL
                href: /azure/service-connector/how-to-integrate-postgres?toc=/azure/developer/intro/toc.json&bc=/azure/developer/breadcrumb/toc.json
      - name: .NET
        items:
          - name: Configure
            items:
              - name: Storage
                href: /azure/storage/common/multiple-identity-scenarios?toc=/azure/developer/intro/toc.json&bc=/azure/developer/breadcrumb/toc.json
              - name: Virtual Machines
                href: /azure/active-directory/managed-identities-azure-resources/qs-configure-portal-windows-vm?toc=/azure/developer/intro/toc.json&bc=/azure/developer/breadcrumb/toc.json
          - name: Quickstarts
            items:
              - name: Azure SQL Database with EF Core
                href: /azure/azure-sql/database/azure-sql-dotnet-entity-framework-core-quickstart?toc=/azure/developer/intro/toc.json&bc=/azure/developer/breadcrumb/toc.json
              - name: Azure SQL Database with SqlClient
                href: /azure/azure-sql/database/azure-sql-dotnet-quickstart?toc=/azure/developer/intro/toc.json&bc=/azure/developer/breadcrumb/toc.json
              - name: Cosmos DB for NoSQL
                href: /azure/cosmos-db/nosql/quickstart-dotnet?toc=/azure/developer/intro/toc.json&bc=/azure/developer/breadcrumb/toc.json
              - name: Event Hubs
                href: /azure/event-hubs/event-hubs-dotnet-standard-getstarted-send?toc=/azure/developer/intro/toc.json&bc=/azure/developer/breadcrumb/toc.json
              - name: Key Vault - Certificates
                href: /azure/key-vault/certificates/quick-create-net?toc=/azure/developer/intro/toc.json&bc=/azure/developer/breadcrumb/toc.json
              - name: Key Vault - Keys
                href: /azure/key-vault/keys/quick-create-net?toc=/azure/developer/intro/toc.json&bc=/azure/developer/breadcrumb/toc.json
              - name: Key Vault - Secrets
                href: /azure/key-vault/secrets/quick-create-net?toc=/azure/developer/intro/toc.json&bc=/azure/developer/breadcrumb/toc.json
              - name: Service Bus - Queues
                href: /azure/service-bus-messaging/service-bus-dotnet-get-started-with-queues?toc=/azure/developer/intro/toc.json&bc=/azure/developer/breadcrumb/toc.json
              - name: Service Bus - Topics
                href: /azure/service-bus-messaging/service-bus-dotnet-how-to-use-topics-subscriptions?toc=/azure/developer/intro/toc.json&bc=/azure/developer/breadcrumb/toc.json
              - name: Storage - Blobs
                href: /azure/storage/blobs/storage-quickstart-blobs-dotnet?toc=/azure/developer/intro/toc.json&bc=/azure/developer/breadcrumb/toc.json
              - name: Storage - Queues
                href: /azure/storage/queues/storage-quickstart-queues-dotnet?toc=/azure/developer/intro/toc.json&bc=/azure/developer/breadcrumb/toc.json
          - name: Tutorials
            items:
              - name: Azure Functions
                href: /azure/azure-functions/functions-identity-based-connections-tutorial-2?toc=/azure/developer/intro/toc.json&bc=/azure/developer/breadcrumb/toc.json
              - name: Key Vault
                href: /azure/key-vault/general/tutorial-net-create-vault-azure-web-app?toc=/azure/developer/intro/toc.json&bc=/azure/developer/breadcrumb/toc.json
          - name: How-To
            items:
              - name: App Service
                href: /azure/app-service/overview-managed-identity?toc=/azure/developer/intro/toc.json&bc=/azure/developer/breadcrumb/toc.json
              - name: Blob Storage
                href: /azure/storage/blobs/assign-azure-role-data-access?tabs=portal&toc=/azure/developer/intro/toc.json&bc=/azure/developer/breadcrumb/toc.json
              - name: Container Apps
                href: /azure/container-apps/managed-identity?toc=/azure/developer/intro/toc.json&bc=/azure/developer/breadcrumb/toc.json
              - name: Cosmos DB NoSQL
                href: /azure/cosmos-db/how-to-setup-rbac?toc=/azure/developer/intro/toc.json&bc=/azure/developer/breadcrumb/toc.json
              - name: Container Instances
                href: /azure/container-instances/container-instances-managed-identity?toc=/azure/developer/intro/toc.json&bc=/azure/developer/breadcrumb/toc.json
      - name: Java
        items:
          - name: Azure Service Bus JMS 2.0 developer guide
            href: /azure/service-bus-messaging/jms-developer-guide?toc=/azure/developer/intro/toc.json&bc=/azure/developer/breadcrumb/toc.json
          - name: Configure
            items:
              - name: JDBC
                items:
                  - name: SQL
                    href: ../java/spring-framework/deploy-passwordless-spring-database-app.md?tabs=sqlserver&toc=/azure/developer/intro/toc.json&bc=/azure/developer/breadcrumb/toc.json
                  - name: MySQL
                    href: ../java/spring-framework/configure-spring-data-jdbc-with-azure-mysql.md?tabs=passwordless&toc=/azure/developer/intro/toc.json&bc=/azure/developer/breadcrumb/toc.json
                  - name: PostgreSQL
                    href: ../java/spring-framework/configure-spring-data-jdbc-with-azure-postgresql.md?tabs=passwordless&toc=/azure/developer/intro/toc.json&bc=/azure/developer/breadcrumb/toc.json
                  - name: Oracle WebLogic Server with MySQL, PostgreSQL, and Azure SQL
                    href: ../java/ee/how-to-configure-passwordless-datasource.md?toc=/azure/developer/intro/toc.json&bc=/azure/developer/breadcrumb/toc.json
              - name: JPA
                items:
                  - name: SQL
                    href: ../java/spring-framework/deploy-passwordless-spring-database-app.md?tabs=sqlserver&toc=/azure/developer/intro/toc.json&bc=/azure/developer/breadcrumb/toc.json
                  - name: MySQL
                    href: ../java/spring-framework/configure-spring-data-jpa-with-azure-mysql.md?tabs=passwordless&toc=/azure/developer/intro/toc.json&bc=/azure/developer/breadcrumb/toc.json
                  - name: PostgreSQL
                    href: ../java/spring-framework/configure-spring-data-jpa-with-azure-postgresql.md?tabs=passwordless&toc=/azure/developer/intro/toc.json&bc=/azure/developer/breadcrumb/toc.json
              - name: Kafka
                href: ../java/spring-framework/configure-spring-cloud-stream-binder-java-app-kafka-azure-event-hub.md?tabs=passwordless&toc=/azure/developer/intro/toc.json&bc=/azure/developer/breadcrumb/toc.json
          - name: Quickstarts
            items:
              - name: Cosmos DB for NoSQL
                href: /azure/cosmos-db/nosql/quickstart-java?toc=/azure/developer/intro/toc.json&bc=/azure/developer/breadcrumb/toc.json
              - name: Event Hubs
                href: /azure/event-hubs/event-hubs-java-get-started-send?toc=/azure/developer/intro/toc.json&bc=/azure/developer/breadcrumb/toc.json                
              - name: Event Hubs with Kafka
                href: /azure/event-hubs/event-hubs-quickstart-kafka-enabled-event-hubs?toc=/azure/developer/intro/toc.json&bc=/azure/developer/breadcrumb/toc.json
              - name: Key Vault - Certificates
                href: /azure/key-vault/certificates/quick-create-java?toc=/azure/developer/intro/toc.json&bc=/azure/developer/breadcrumb/toc.json
              - name: Key Vault - Keys
                href: /azure/key-vault/keys/quick-create-java?toc=/azure/developer/intro/toc.json&bc=/azure/developer/breadcrumb/toc.json
              - name: Key Vault - Secrets
                href: /azure/key-vault/secrets/quick-create-java?toc=/azure/developer/intro/toc.json&bc=/azure/developer/breadcrumb/toc.json
              - name: MySQL with JDBC
                href: /azure/mysql/single-server/connect-java?toc=/azure/developer/intro/toc.json&bc=/azure/developer/breadcrumb/toc.json
              - name: PostgreSQL with JDBC
                href: /azure/postgresql/single-server/connect-java?toc=/azure/developer/intro/toc.json&bc=/azure/developer/breadcrumb/toc.json
              - name: Service Bus - Queues
                href: /azure/service-bus-messaging/service-bus-java-how-to-use-queues?toc=/azure/developer/intro/toc.json&bc=/azure/developer/breadcrumb/toc.json
              - name: Service Bus - Topics
                href: /azure/service-bus-messaging/service-bus-java-how-to-use-topics-subscriptions?tabs=passwordless?toc=/azure/developer/intro/toc.json&bc=/azure/developer/breadcrumb/toc.json
              - name: Storage - Blobs
                href: /azure/storage/blobs/storage-quickstart-blobs-java?toc=/azure/developer/intro/toc.json&bc=/azure/developer/breadcrumb/toc.json
              - name: Storage - Queues
                href: /azure/storage/queues/storage-quickstart-queues-java?toc=/azure/developer/intro/toc.json&bc=/azure/developer/breadcrumb/toc.json
          - name: Tutorials
            items:
              - name: Azure Spring Apps
                href: ../java/spring-framework/deploy-passwordless-spring-database-app.md?toc=/azure/developer/intro/toc.json&bc=/azure/developer/breadcrumb/toc.json
              - name: Azure Spring Apps with SQL
                href: /azure/spring-apps/connect-managed-identity-to-azure-sql?toc=/azure/developer/intro/toc.json&bc=/azure/developer/breadcrumb/toc.json
              - name: Azure Spring Apps with MySQL
                href: /azure/spring-apps/how-to-bind-mysql?toc=/azure/developer/intro/toc.json&bc=/azure/developer/breadcrumb/toc.json
              - name: Azure Spring Apps with PostgreSQL
                href: /azure/spring-apps/how-to-bind-postgres?toc=/azure/developer/intro/toc.json&bc=/azure/developer/breadcrumb/toc.json
              - name: App Service with MySQL
                href: /azure/service-connector/tutorial-java-jboss-connect-managed-identity-mysql-database?toc=/azure/developer/intro/toc.json&bc=/azure/developer/breadcrumb/toc.json
              - name: App Service with PostgreSQL
                href: /azure/app-service/tutorial-java-tomcat-connect-managed-identity-postgresql-database?toc=/azure/developer/intro/toc.json&bc=/azure/developer/breadcrumb/toc.json
              - name: Container Apps with PostgreSQL
                href: /azure/container-apps/tutorial-java-quarkus-connect-managed-identity-postgresql-database?toc=/azure/developer/intro/toc.json&bc=/azure/developer/breadcrumb/toc.json
      - name: Node.js
        items:
        - name: Quickstarts
          items:
          - name: Azure SQL Database with mssql
            href: /azure/azure-sql/database/azure-sql-javascript-mssql-quickstart?toc=/azure/developer/intro/toc.json&bc=/azure/developer/breadcrumb/toc.json
          - name: Cosmos DB for NoSQL
            href: /azure/cosmos-db/nosql/quickstart-nodejs?toc=/azure/developer/intro/toc.json&bc=/azure/developer/breadcrumb/toc.json
          - name: Event Hubs
            href: /azure/event-hubs/event-hubs-node-get-started-send?toc=/azure/developer/intro/toc.json&bc=/azure/developer/breadcrumb/toc.json
          - name: Key Vault - Certificates
            href: /azure/key-vault/certificates/quick-create-node?toc=/azure/developer/intro/toc.json&bc=/azure/developer/breadcrumb/toc.json
          - name: Key Vault - Keys
            href: /azure/key-vault/keys/quick-create-node?toc=/azure/developer/intro/toc.json&bc=/azure/developer/breadcrumb/toc.json
          - name: Key Vault - Secrets
            href: /azure/key-vault/secrets/quick-create-node?toc=/azure/developer/intro/toc.json&bc=/azure/developer/breadcrumb/toc.json
          - name: Service Bus - Queues
            href: /azure/service-bus-messaging/service-bus-nodejs-how-to-use-queues?toc=/azure/developer/intro/toc.json&bc=/azure/developer/breadcrumb/toc.json
          - name: Service Bus - Topics
            href: /azure/service-bus-messaging/service-bus-nodejs-how-to-use-topics-subscriptions?toc=/azure/developer/intro/toc.json&bc=/azure/developer/breadcrumb/toc.json
          - name: Storage - Blobs
            href: /azure/storage/blobs/storage-quickstart-blobs-nodejs?toc=/azure/developer/intro/toc.json&bc=/azure/developer/breadcrumb/toc.json
          - name: Storage - Queues
            href: /azure/storage/queues/storage-quickstart-queues-nodejs?toc=/azure/developer/intro/toc.json&bc=/azure/developer/breadcrumb/toc.json
      - name: Python
        items:
        - name: Quickstarts
          items:
          - name: Azure SQL Database with pyodbc
            href: /azure/azure-sql/database/azure-sql-python-quickstart?toc=/azure/developer/intro/toc.json&bc=/azure/developer/breadcrumb/toc.json
          - name: Cosmos DB for NoSQL
            href: /azure/cosmos-db/nosql/quickstart-python?toc=/azure/developer/intro/toc.json&bc=/azure/developer/breadcrumb/toc.json
          - name: Event Hubs
            href: /azure/event-hubs/event-hubs-python-get-started-send?toc=/azure/developer/intro/toc.json&bc=/azure/developer/breadcrumb/toc.json
          - name: Key Vault - Certificates
            href: /azure/key-vault/certificates/quick-create-python?toc=/azure/developer/intro/toc.json&bc=/azure/developer/breadcrumb/toc.json
          - name: Key Vault - Keys
            href: /azure/key-vault/keys/quick-create-python?toc=/azure/developer/intro/toc.json&bc=/azure/developer/breadcrumb/toc.json
          - name: Key Vault - Secrets
            href: /azure/key-vault/secrets/quick-create-python?toc=/azure/developer/intro/toc.json&bc=/azure/developer/breadcrumb/toc.json            
          - name: Service Bus - Queues
            href: /azure/service-bus-messaging/service-bus-python-how-to-use-queues?toc=/azure/developer/intro/toc.json&bc=/azure/developer/breadcrumb/toc.json
          - name: Service Bus - Topics
            href: /azure/service-bus-messaging/service-bus-python-how-to-use-topics-subscriptions?toc=/azure/developer/intro/toc.json&bc=/azure/developer/breadcrumb/toc.json
          - name: Storage - Blobs
            href: /azure/storage/blobs/storage-quickstart-blobs-python?toc=/azure/developer/intro/toc.json&bc=/azure/developer/breadcrumb/toc.json
          - name: Storage - Queues
<<<<<<< HEAD
            href: /azure/storage/queues/storage-quickstart-queues-python?toc=/azure/developer/intro/toc.json&bc=/azure/developer/breadcrumb/toc.json
  - name: Azure developer centers
    items:
      - name: Azure developer home
        href: /azure/developer
      - name: .NET on Azure
        href: /dotnet/azure/
      - name: Java on Azure 
        href: ../java/index.yml
      - name: JavaScript on Azure
        href: ../javascript/index.yml
      - name: Python on Azure
        href: ../python/index.yml
      - name: Go on Azure
        href: ../go/index.yml
=======
            href: /azure/storage/queues/storage-quickstart-queues-python?toc=/azure/developer/intro/toc.json&bc=/azure/developer/intro/breadcrumb/toc.json
  - name: Versioning policy for Azure services, SDKs, and CLI tools
    href: azure-service-sdk-tool-versioning.md
>>>>>>> e6e21046
<|MERGE_RESOLUTION|>--- conflicted
+++ resolved
@@ -241,24 +241,6 @@
           - name: Storage - Blobs
             href: /azure/storage/blobs/storage-quickstart-blobs-python?toc=/azure/developer/intro/toc.json&bc=/azure/developer/breadcrumb/toc.json
           - name: Storage - Queues
-<<<<<<< HEAD
             href: /azure/storage/queues/storage-quickstart-queues-python?toc=/azure/developer/intro/toc.json&bc=/azure/developer/breadcrumb/toc.json
-  - name: Azure developer centers
-    items:
-      - name: Azure developer home
-        href: /azure/developer
-      - name: .NET on Azure
-        href: /dotnet/azure/
-      - name: Java on Azure 
-        href: ../java/index.yml
-      - name: JavaScript on Azure
-        href: ../javascript/index.yml
-      - name: Python on Azure
-        href: ../python/index.yml
-      - name: Go on Azure
-        href: ../go/index.yml
-=======
-            href: /azure/storage/queues/storage-quickstart-queues-python?toc=/azure/developer/intro/toc.json&bc=/azure/developer/intro/breadcrumb/toc.json
   - name: Versioning policy for Azure services, SDKs, and CLI tools
-    href: azure-service-sdk-tool-versioning.md
->>>>>>> e6e21046
+    href: azure-service-sdk-tool-versioning.md