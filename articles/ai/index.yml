--- conflicted
+++ resolved
@@ -16,7 +16,6 @@
     linkLists:
       - linkListType: overview
         links:
-<<<<<<< HEAD
           - text: Intro to generative AI
             url: introduction-build-generative-ai-solutions.md
           - text: Concepts and considerations
@@ -25,11 +24,6 @@
             url: simple-retrieval-augmented-generation.md
           - text: Advanced Retrieval-Augmented Generation
             url: advanced-retrieval-augmented-generation.md
-=======
-          - text: Introduction to generative AI for developers
-            url: intro-01.md
-          - text: Develop apps that use generative AI
-            url: intro-02.md
 
   - title: Python
     linkLists:
@@ -87,5 +81,4 @@
           - text: Get started with the .NET enterprise chat sample using RAG
             url: /dotnet/ai/get-started-app-chat-template?toc=/azure/developer/ai/toc.json&bc=/azure/developer/ai/breadcrumb/toc.json
           - text: Scale the chat sample with Azure Container Apps
-            url: /dotnet/ai/get-started-app-chat-scaling-with-azure-container-apps?toc=/azure/developer/ai/toc.json&bc=/azure/developer/ai/breadcrumb/toc.json
->>>>>>> ea56b934
+            url: /dotnet/ai/get-started-app-chat-scaling-with-azure-container-apps?toc=/azure/developer/ai/toc.json&bc=/azure/developer/ai/breadcrumb/toc.json