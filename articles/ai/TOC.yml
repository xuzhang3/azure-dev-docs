items:
- name: Develop AI applications using Azure AI services
  href: index.yml
  items:
    - name: Overview
      href: azure-ai-for-developers.md
    - name: Concepts
      items: 
        - name: Introduction to generative AI
          href: introduction-build-generative-ai-solutions.md      
        - name: Concepts and considerations
          href: gen-ai-concepts-considerations-developers.md
        - name: Augment LLMs with RAG and fine-tuning
          href: augment-llm-rag-fine-tuning.md
        - name: Advanced RAG
          href: advanced-retrieval-augmented-generation.md
    - name: AI app templates
      items:
<<<<<<< HEAD
        - name: Chat with your data
=======
        - name: Get started
          href: intelligent-app-templates.md
        - name: Get started with the chat app templates
>>>>>>> e9fb2666
          items:
            - name: Python
              href: ../python/get-started-app-chat-template.md?toc=/azure/developer/ai/toc.json&bc=/azure/developer/ai/breadcrumb/toc.json
            - name: JavaScript
              href: ../javascript/get-started-app-chat-template.md?toc=/azure/developer/ai/toc.json&bc=/azure/developer/ai/breadcrumb/toc.json
            - name: Java
              href: ../java/ai/get-started-app-chat-template.md?toc=/azure/developer/ai/toc.json&bc=/azure/developer/ai/breadcrumb/toc.json
            - name: .NET
              href: /dotnet/ai/get-started-app-chat-template?toc=/azure/developer/ai/toc.json&bc=/azure/developer/ai/breadcrumb/toc.json
        - name: Evaluate the chat app
          items:
            - name: Python
              href: ../python/get-started-app-chat-evaluations.md?toc=/azure/developer/ai/toc.json&bc=/azure/developer/ai/breadcrumb/toc.json
            - name: JavaScript
              href: ../javascript/get-started-app-chat-evaluations.md?toc=/azure/developer/ai/toc.json&bc=/azure/developer/ai/breadcrumb/toc.json
        - name: Load balance the chat app
          items:
            - name: Load balance with Azure Container Apps
              items:
                - name: Python
                  href: ../python/get-started-app-chat-scaling-with-azure-container-apps.md?toc=/azure/developer/ai/toc.json&bc=/azure/developer/ai/breadcrumb/toc.json
                - name: JavaScript
                  href: ../javascript/get-started-app-chat-scaling-with-azure-container-apps.md?toc=/azure/developer/ai/toc.json&bc=/azure/developer/ai/breadcrumb/toc.json
                - name: Java
                  href: ../java/ai/get-started-app-chat-scaling-with-azure-container-apps.md?toc=/azure/developer/ai/toc.json&bc=/azure/developer/ai/breadcrumb/toc.json
                - name: .NET
                  href: /dotnet/ai/get-started-app-chat-scaling-with-azure-container-apps?toc=/azure/developer/ai/toc.json&bc=/azure/developer/ai/breadcrumb/toc.json
            - name: Load balance with Azure API Management
              items:
                - name: Python
                  href: ../python/get-started-app-chat-scaling-with-azure-api-management.md?toc=/azure/developer/ai/toc.json&bc=/azure/developer/ai/breadcrumb/toc.json
                - name: JavaScript
                  href: ../javascript/get-started-app-chat-scaling-with-azure-api-management.md?toc=/azure/developer/ai/toc.json&bc=/azure/developer/ai/breadcrumb/toc.json
        - name: Load test the Python chat app with Locust
          href: ../python/get-started-app-chat-app-load-test-locust.md?toc=/azure/developer/ai/toc.json&bc=/azure/developer/ai/breadcrumb/toc.json
        - name: Configure document security for the Python chat app
          href: ../python/get-started-app-chat-document-security-trim.md?toc=/azure/developer/ai/toc.json&bc=/azure/developer/ai/breadcrumb/toc.json
        - name: Connect a JavaScript frontend and Python backend in the chat app
          href: ../javascript/chat-app-with-separate-front-back-end.md?toc=/azure/developer/ai/toc.json&bc=/azure/developer/ai/breadcrumb/toc.json
    - name: Python resources
      items:
        - name: Overview
          href: ../python/azure-ai-for-python-developers.md?toc=/azure/developer/ai/toc.json&bc=/azure/developer/ai/breadcrumb/toc.json
        - name: Get started using GPT-35-Turbo and GPT-4 with Azure OpenAI Service
          href: /azure/ai-services/openai/chatgpt-quickstart?pivots=programming-language-python&toc=/azure/developer/ai/toc.json&bc=/azure/developer/ai/breadcrumb/toc.json
        - name: Chat with Azure OpenAI models using your own data
          href: /azure/ai-services/openai/use-your-data-quickstart?pivots=programming-language-python&toc=/azure/developer/ai/toc.json&bc=/azure/developer/ai/breadcrumb/toc.json
        - name: Get started using Azure OpenAI Assistants
          href: /azure/ai-services/openai/assistants-quickstart?pivots=programming-language-python&toc=/azure/developer/ai/toc.json&bc=/azure/developer/ai/breadcrumb/toc.json
        - name: Use images in your AI chats
          href: /azure/ai-services/openai/gpt-v-quickstart?pivots=programming-language-python&toc=/azure/developer/ai/toc.json&bc=/azure/developer/ai/breadcrumb/toc.json
        - name: Get started generating text using Azure OpenAI Service
          href: /azure/ai-services/openai/quickstart?pivots=programming-language-python&toc=/azure/developer/ai/toc.json&bc=/azure/developer/ai/breadcrumb/toc.json
        - name: Generate images with Azure OpenAI Service
          href: /azure/ai-services/openai/dall-e-quickstart?pivots=programming-language-python&toc=/azure/developer/ai/toc.json&bc=/azure/developer/ai/breadcrumb/toc.json
    - name: JavaScript resources
      items:
        - name: Overview
          href: ../javascript/azure-ai-for-javascript-developers.md?toc=/azure/developer/ai/toc.json&bc=/azure/developer/ai/breadcrumb/toc.json
        - name: Get started using GPT-35-Turbo and GPT-4 with Azure OpenAI Service
          href: /azure/ai-services/openai/chatgpt-quickstart?pivots=programming-language-javascript&toc=/azure/developer/ai/toc.json&bc=/azure/developer/ai/breadcrumb/toc.json
        - name: Chat with Azure OpenAI models using your own data
          href: /azure/ai-services/openai/use-your-data-quickstart?pivots=programming-language-javascript&toc=/azure/developer/ai/toc.json&bc=/azure/developer/ai/breadcrumb/toc.json
        - name: Get started using Azure OpenAI Assistants
          href: /azure/ai-services/openai/assistants-quickstart?pivots=programming-language-javascript&toc=/azure/developer/ai/toc.json&bc=/azure/developer/ai/breadcrumb/toc.json
        - name: Use images in your AI chats
          href: /azure/ai-services/openai/gpt-v-quickstart?pivots=programming-language-javascript&toc=/azure/developer/ai/toc.json&bc=/azure/developer/ai/breadcrumb/toc.json
        - name: Get started generating text using Azure OpenAI Service
          href: /azure/ai-services/openai/quickstart?pivots=programming-language-javascript&toc=/azure/developer/ai/toc.json&bc=/azure/developer/ai/breadcrumb/toc.json
        - name: Generate images with Azure OpenAI Service
          href: /azure/ai-services/openai/dall-e-quickstart?pivots=programming-language-javascript&toc=/azure/developer/ai/toc.json&bc=/azure/developer/ai/breadcrumb/toc.json
    - name: Java resources
      items:
        - name: Overview
          href: ../java/ai/azure-ai-for-java-developers.md?toc=/azure/developer/ai/toc.json&bc=/azure/developer/ai/breadcrumb/toc.json
        - name: Get started using GPT-35-Turbo and GPT-4 with Azure OpenAI Service
          href: /azure/ai-services/openai/chatgpt-quickstart?pivots=programming-language-java&toc=/azure/developer/ai/toc.json&bc=/azure/developer/ai/breadcrumb/toc.json
        - name: Get started using GPT-35-Turbo and GPT-4 with Azure OpenAI Service in IntelliJ
          href: ../java/toolkit-for-intellij/chatgpt-intellij.md?toc=/azure/developer/ai/toc.json&bc=/azure/developer/ai/breadcrumb/toc.json
        - name: Chat with Azure OpenAI models using your own data
          href: /azure/ai-services/openai/use-your-data-quickstart?pivots=programming-language-spring&toc=/azure/developer/ai/toc.json&bc=/azure/developer/ai/breadcrumb/toc.json
        - name: Get started using Azure OpenAI Assistants
          href: /azure/ai-services/openai/assistants-quickstart?pivots=programming-language-java&toc=/azure/developer/ai/toc.json&bc=/azure/developer/ai/breadcrumb/toc.json
        - name: Use images in your AI chats
          href: /azure/ai-services/openai/gpt-v-quickstart?pivots=programming-language-java&toc=/azure/developer/ai/toc.json&bc=/azure/developer/ai/breadcrumb/toc.json
        - name: Get started generating text using Azure OpenAI Service
          href: /azure/ai-services/openai/quickstart?pivots=programming-language-java&toc=/azure/developer/ai/toc.json&bc=/azure/developer/ai/breadcrumb/toc.json
        - name: Generate images with Azure OpenAI Service
          href: /azure/ai-services/openai/dall-e-quickstart?pivots=programming-language-java&toc=/azure/developer/ai/toc.json&bc=/azure/developer/ai/breadcrumb/toc.json
    - name: .NET resources
      items:
        - name: Overview
          href: /dotnet/ai/azure-ai-for-dotnet-developers?toc=/azure/developer/ai/toc.json&bc=/azure/developer/ai/breadcrumb/toc.json
        - name: .NET + AI ecosystem
          href: /dotnet/ai/dotnet-ai-ecosystem?toc=/azure/developer/ai/toc.json&bc=/azure/developer/ai/breadcrumb/toc.json
        - name: Build a chat app
          href: /dotnet/ai/quickstarts/get-started-azure-openai?toc=/azure/developer/ai/toc.json&bc=/azure/developer/ai/breadcrumb/toc.json
        - name: Create an app to chat about your data
          href: /dotnet/ai/quickstarts/quickstart-ai-chat-with-data?toc=/azure/developer/ai/toc.json&bc=/azure/developer/ai/breadcrumb/toc.json
        - name: Summarize text
          href: /dotnet/ai/quickstarts/quickstart-openai-summarize-text?toc=/azure/developer/ai/toc.json&bc=/azure/developer/ai/breadcrumb/toc.json
        - name: Execute a local .NET function
          href: /dotnet/ai/quickstarts/quickstart-azure-openai-tool?toc=/azure/developer/ai/toc.json&bc=/azure/developer/ai/breadcrumb/toc.json
        - name: Generate images
          href: /dotnet/ai/quickstarts/quickstart-openai-generate-images?toc=/azure/developer/ai/toc.json&bc=/azure/developer/ai/breadcrumb/toc.json<|MERGE_RESOLUTION|>--- conflicted
+++ resolved
@@ -16,13 +16,9 @@
           href: advanced-retrieval-augmented-generation.md
     - name: AI app templates
       items:
-<<<<<<< HEAD
-        - name: Chat with your data
-=======
         - name: Get started
           href: intelligent-app-templates.md
-        - name: Get started with the chat app templates
->>>>>>> e9fb2666
+        - name: Chat with your data
           items:
             - name: Python
               href: ../python/get-started-app-chat-template.md?toc=/azure/developer/ai/toc.json&bc=/azure/developer/ai/breadcrumb/toc.json
