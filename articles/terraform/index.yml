### YamlMime:Landing

title: Terraform on Azure documentation
summary: Learn how to use Terraform to reliably provision virtual machines and other infrastructure on Azure.

metadata:
  title: Terraform on Azure documentation - Articles, samples, references, and resources
  description: Learn how to use Terraform to reliably provision virtual machines and other infrastructure on Azure.
  ms.service: terraform
  author: TomArcherMsft
  ms.author: tarcher
  ms.topic: landing-page
  ms.date: 08/07/2021
  ms.custom: devx-track-terraform

landingContent:
  # Card
  - title: About Terraform on Azure
    linkLists:
      - linkListType: overview
        links:
          - text: About Terraform on Azure
            url: overview.md
      - linkListType: reference
        links:
          - text: AzureRM 2.0 provider versions 
            url: provider-versions-arm20.md
      - linkListType: architecture
        links:
          - text: Terraform Azure Provider
            url: https://aka.ms/terraform

  # Card
  - title: Install and configure Terraform
    linkLists:
      - linkListType: get-started
        links:
          - text: Configure Terraform in Cloud Shell with Bash
            url: get-started-cloud-shell-bash.md
          - text: Configure Terraform in Cloud Shell with Azure PowerShell
            url: get-started-cloud-shell-powershell.md
          - text: Install Terraform on Windows with Bash
            url: get-started-windows-bash.md
          - text: Install Terraform on Windows with Azure PowerShell
            url: get-started-windows-powershell.md
          - text: Create Azure resource group
            url: create-resource-group.md
          - text: Install the Azure Terraform Visual Studio Code extension
            url: configure-vs-code-extension-for-terraform.md
      - linkListType: how-to-guide
        links:
          - text: Authenticate Terraform to Azure
            url: authenticate-to-azure.md
          - text: Store Terraform state in Azure Storage
            url: store-state-in-azure-storage.md
  # Card
  - title: Testing Terraform projects
    linkLists:
      - linkListType: how-to-guide
        links:
          - text: Integration testing
            url: best-practices-integration-testing.md
          - text: Compliance testing
            url: best-practices-compliance-testing.md
          - text: End-to-end testing
            url: best-practices-end-to-end-testing.md

  # Card
  - title: Manage AKS
    linkLists:
      - linkListType: how-to-guide
        links:
          - text: Create a Kubernetes cluster with AKS
            url: create-k8s-cluster-with-tf-and-aks.md
          - text: Create a Kubernetes cluster with Application Gateway
            url: create-k8s-cluster-with-aks-applicationgateway-ingress.md

  # Card
  - title: Manage infrastructure
    linkLists:
      - linkListType: quickstart
        links:
          - text: Configure a Linux VM
            url: create-linux-virtual-machine-with-infrastructure.md
      - linkListType: how-to-guide
        links:
          - text: Configure a VM cluster
            url: create-vm-cluster-module.md
          - text: Create a VM cluster with Terraform and HCL
            url: create-vm-cluster-with-infrastructure.md
          - text: Provision VM scale set with infrastructure
            url: create-vm-scaleset-network-disks-hcl.md
          - text: Provision VM scale set from a Packer custom image
            url: create-vm-scaleset-network-disks-using-packer-hcl.md

  # Card
  - title: Manage networks
    linkLists:
      - linkListType: how-to-guide
        links:
          - text: 1. Create hub and spoke topology
            url: hub-spoke-introduction.md
          - text: 2. Create on-premises virtual network
            url: hub-spoke-on-prem.md
          - text: 3. Create hub virtual network
            url: hub-spoke-hub-network.md
          - text: 4. Create hub virtual network appliance
            url: hub-spoke-hub-nva.md
          - text: 5. Create spoke network
            url: hub-spoke-spoke-network.md
          - text: 6. Validate network topology connectivity 
            url: hub-spoke-validation.md

  # Card
  - title: Manage databases
    linkLists:
      - linkListType: how-to-guide
        links:
          - text: Deploy an Azure Cosmos DB
            url: deploy-azure-cosmos-db-to-azure-container-instances.md
<<<<<<< HEAD

  # Card
  - title: Azure Virtual Desktop
    linkLists:
      - linkListType: how-to-guide
        links:
          - text: Deploy Azure Virtual Desktop
            url: create-azure-virtual-desktop.md
          - text: Azure Virtual Desktop Session Host
            url: create-avd-session-host.md
          - text: Azure Virtual Desktop RBAC
            url: create-avd-rbac.md
          - text: Azure Files
            url: create-azure-files-storage.md
          - text: Azure Compute Gallery
            url: create-azure-shared-image-gallery.md
          - text: Log Analytics Workspace
            url: create-azure-log-analytics-workspace.md  
=======
          - text: Deploy a PostgreSQL Flexible Server Database
            url: deploy-postgresql-flexible-server-database.md
>>>>>>> c4e8f999
<|MERGE_RESOLUTION|>--- conflicted
+++ resolved
@@ -118,26 +118,41 @@
         links:
           - text: Deploy an Azure Cosmos DB
             url: deploy-azure-cosmos-db-to-azure-container-instances.md
-<<<<<<< HEAD
 
   # Card
   - title: Azure Virtual Desktop
     linkLists:
       - linkListType: how-to-guide
         links:
-          - text: Deploy Azure Virtual Desktop
+          - text: 1. Deploy Azure Virtual Desktop
             url: create-azure-virtual-desktop.md
-          - text: Azure Virtual Desktop Session Host
+          - text: 2. Azure Virtual Desktop Session Host
             url: create-avd-session-host.md
-          - text: Azure Virtual Desktop RBAC
+          - text: 3. Azure Virtual Desktop RBAC
             url: create-avd-rbac.md
+
+# Card
+  - title: Storage
+    linkLists:
+      - linkListType: how-to-guide
+        links:
           - text: Azure Files
             url: create-azure-files-storage.md
+
+# Card
+  - title: Compute Gallery
+    linkLists:
+      - linkListType: how-to-guide
+        links:
           - text: Azure Compute Gallery
             url: create-azure-shared-image-gallery.md
+
+# Card
+  - title: Log Analytics Workspace
+    linkLists:
+      - linkListType: how-to-guide
+        links:
           - text: Log Analytics Workspace
             url: create-azure-log-analytics-workspace.md  
-=======
           - text: Deploy a PostgreSQL Flexible Server Database
-            url: deploy-postgresql-flexible-server-database.md
->>>>>>> c4e8f999
+            url: deploy-postgresql-flexible-server-database.md