--- conflicted
+++ resolved
@@ -186,11 +186,7 @@
 
 The final step is to create a VM and use all the resources created. The following code creates a VM named `myVM` and attaches the virtual NIC named `myNIC`. The latest `Ubuntu 18.04-LTS` image is used, and a user named `azureuser` is created with password authentication disabled.
 
-<<<<<<< HEAD
-SSH key data is provided in the `ssh_keys` section. Provide a public SSH key in the `key_data` field.
-=======
 The SSH public key file is specified in the `admin_ssh_key` block. If your SSH public key filename is different or in a different location, update the `public_key` value as needed.
->>>>>>> e0fb75e3
 
 ```hcl
 resource "tls_private_key" "example_ssh" {
