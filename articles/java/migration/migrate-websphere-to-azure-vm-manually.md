---
<<<<<<< HEAD
title: "Tutorial: Manually Install IBM WebSphere Application Server Network Deployment Cluster on Azure Virtual Machines"
description: Get step-by-step guidance to install a traditional WebSphere Application Server Network Deployment cluster on Azure VMs, form a cluster, and expose the cluster with Azure Application Gateway.
=======
title: "Tutorial: Manually install WebSphere Application Server Network Deployment (traditional) on Azure virtual machines (VMs)"
description: Get step-by-step guidance to install IBM WebSphere Application Server on Azure VMs, set up a cluster, and expose the cluster with Azure Application Gateway.
>>>>>>> 113a0394
author: KarlErickson
ms.author: haiche
ms.topic: how-to
ms.date: 05/29/2024
recommendations: false
ms.custom: devx-track-azurecli, devx-track-extended-java, devx-track-java, devx-track-javaee, devx-track-javaee-was-vm, devx-track-javaee-was, devx-track-javaee-websphere, migration-java, linux-related-content
---

<<<<<<< HEAD
# Tutorial: Manually Install IBM WebSphere Application Server Network Deployment Cluster on Azure Virtual Machines

This tutorial shows you how to step-by-step install traditional WebSphere Application Server (tWAS) Network Deployment and configure a WAS cluster on Azure virtual machines (VMs) of GNU/Linux.
=======
# Tutorial: Manually install WebSphere Application Server Network Deployment (traditional) on Azure virtual machines (VMs)

This tutorial shows you how to install IBM WebSphere Application Server (WAS) Network Deployment (ND) traditional and configure a WAS cluster on Azure virtual machines (VMs) on GNU/Linux.
>>>>>>> 113a0394

In this tutorial, you will learn how to:

> [!div class="checklist"]
>
> - Create a custom virtual network and create the VMs within the network.
> - Manually install WebSphere Application Server Network Deployment traditional (V9 or V8.5) on the VMs by using the graphical interface.
> - Configure a WAS cluster by using the Profile Management Tool.
> - Deploy and run a Java Platform Enterprise Edition (Java EE) application in the cluster.
> - Expose the application to the public internet via Azure Application Gateway.
> - Validate the successful configuration.

If you prefer a fully automated solution that does all of these steps on your behalf on GNU/Linux VMs, directly from the Azure portal, see [Quickstart: Deploy WebSphere Application Server Network Deployment Cluster on Azure Virtual Machines](../ee/traditional-websphere-application-server-virtual-machines.md). A less automated, but still accelerated, option is to skip the steps of installing Java Development Kit (JDK) and WebSphere on the operating system by using a pre-configured Red Hat Linux base image. You can find these offers in Azure Marketplace by using a [query for WebSphere Application Server image 9.0.5.x](https://aka.ms/was-vm-base-images).

If you're interested in working closely on your migration scenario with the engineering team developing the Azure Marketplace solutions, fill out this short [survey on WebSphere migration](https://aka.ms/websphere-on-azure-survey) and include your contact information. The team of program managers, architects, and engineers will promptly get in touch with you to initiate close collaboration.

## Prerequisites

- [!INCLUDE [quickstarts-free-trial-note](../../includes/quickstarts-free-trial-note.md)]
- [Install Azure CLI version 2.46.0 or later](/cli/azure/install-azure-cli) to run Azure CLI commands.
  - This article provides instructions for invoking Azure CLI commands on Windows PowerShell or UNIX Bash. Either way, you must install the Azure CLI.
  - When you're prompted, install Azure CLI extensions on first use. For more information about extensions, see [Use and manage extensions with the Azure CLI](/cli/azure/azure-cli-extensions-overview).
  - Run [az version](/cli/azure/reference-index?#az-version) to find the version and dependent libraries that are installed. To upgrade to the latest version, run [az upgrade](/cli/azure/reference-index?#az-upgrade).
- You must have an IBMid. If you don't have one, create an IBM account at [Log in to IBM](https://myibm.ibm.com/dashboard/) and select **Create an IBMid**. Make note of your IBMid password and email.
  - If you plan to use version 8.5.5 of IBM WebSphere Application Server Network Deployment, this IBMid must be entitled to use that version of the software. To learn about entitlements, ask the primary or secondary contacts for your IBM Passport Advantage site to grant you access, or follow the steps at [IBM eCustomer Care](https://ibm.biz/IBMidEntitlement).

## Prepare the environment

In this section, you set up the infrastructure within which you install IBM Installation Manager and WebSphere Application Server Network Deployment traditional.

### Assumptions

This tutorial configures a WAS cluster with a deployment manager and two managed servers on a total of three VMs. To configure the cluster, you must create the following three Azure VMs within the same availability set:

- The admin VM (VM name `adminVM`) has the deployment manager running.
- The managed VMs (VM names `mspVM1` and `mspVM2`) have two managed servers running.

[!INCLUDE [sign-in-to-azure](includes/sign-in-to-azure.md)]

### Create a resource group

Create a resource group by using [az group create](/cli/azure/group#az-group-create). Resource group names must be globally unique within a subscription. For this reason, consider prepending a unique identifier to any names you create that must be unique. A useful technique is to use your initials, followed by today's date in `mmdd` format. This example creates a resource group named `abc1110rg` in the `eastus` location:

### [Bash](#tab/in-bash)

```bash
export RESOURCE_GROUP_NAME=abc1110rg
az group create --name $RESOURCE_GROUP_NAME --location eastus
```

### [PowerShell](#tab/in-powershell)

```powershell
$Env:RESOURCE_GROUP_NAME = "abc1110rg"
az group create `
    --name $Env:RESOURCE_GROUP_NAME `
    --location eastus
```

---

### Create a virtual network

> [!NOTE]
> By default, the Azure CLI commands in this section follow the Bash style unless otherwise specified.
>
> If you run these commands in PowerShell, be sure to declare environment parameters as indicated in the earlier commands.
>
> To break a command line into multiple lines in PowerShell, you can use the backtick character (`) at the end of each line.

The resources that compose your WebSphere Application Server cluster must communicate with each other, and with the public internet, by using a virtual network. For a complete guide to planning your virtual network, see the Cloud Adoption Framework for Azure guide [Plan virtual networks](/azure/virtual-network/virtual-network-vnet-plan-design-arm). For more information, see [Azure Virtual Network frequently asked questions](/azure/virtual-network/virtual-networks-faq).

Use the following steps to create the virtual network. The example in this section creates a virtual network with address space `192.168.0.0/16` and creates a subnet for VMs.

1. Create a virtual network by using [az network vnet create](/cli/azure/network/vnet#az-network-vnet-create). The following example creates a network named `myVNet`:

   ### [Bash](#tab/in-bash)

   ```bash
   az network vnet create \
       --resource-group $RESOURCE_GROUP_NAME \
       --name myVNet \
       --address-prefixes 192.168.0.0/24
   ```

   ### [PowerShell](#tab/in-powershell)

   ```powershell
   az network vnet create `
       --resource-group $Env:RESOURCE_GROUP_NAME `
       --name myVNet `
       --address-prefixes 192.168.0.0/24
   ```

1. Create a subnet for the WAS cluster by using [az network vnet subnet create](/cli/azure/network/vnet/subnet#az-network-vnet-subnet-create). The following example creates a subnet named `mySubnet`:

   ### [Bash](#tab/in-bash)

   ```bash
   az network vnet subnet create \
       --resource-group $RESOURCE_GROUP_NAME \
       --name mySubnet \
       --vnet-name myVNet \
       --address-prefixes 192.168.0.0/25
   ```

   ### [PowerShell](#tab/in-powershell)

   ```powershell
   az network vnet subnet create `
       --resource-group $Env:RESOURCE_GROUP_NAME `
       --name mySubnet `
       --vnet-name myVNet `
       --address-prefixes 192.168.0.0/25
   ```

1. Create a subnet for Application Gateway by using [az network vnet subnet create](/cli/azure/network/vnet/subnet#az-network-vnet-subnet-create). The following example creates a subnet named `wasGateway`:

   ### [Bash](#tab/in-bash)

   ```bash
   az network vnet subnet create \
       --resource-group $RESOURCE_GROUP_NAME \
       --name wasGateway \
       --vnet-name myVNet \
       --address-prefixes 192.168.0.128/25
   ```

   ### [PowerShell](#tab/in-powershell)

   ```powershell
   az network vnet subnet create `
       --resource-group $Env:RESOURCE_GROUP_NAME `
       --name wasGateway `
       --vnet-name myVNet `
       --address-prefixes 192.168.0.128/25
   ```

[!INCLUDE [create-an-availability-set](includes/create-an-availability-set.md)]

## Get or install WAS on GNU/Linux

The following sections describe the steps for getting or installing WAS on GNU/Linux. You can choose the operating system and WAS version according to your requirements, but you should verify that they're available in the [IBM WebSphere Application Server Network Deployment documentation](https://www.ibm.com/docs/en/was-nd).

### [WAS ND V9](#tab/was-nd-v9)

If you want to use WAS V9, the instructions use an Azure VM image that contains the latest supported version of the software. IBM and Microsoft maintain the image. For the full list of WAS base images that IBM and Microsoft maintain, see [Azure Marketplace](https://aka.ms/was-vm-base-images).

IBM and Microsoft maintain a VM base image that has WAS V9 preinstalled on the recommended version of Red Hat Enterprise Linux. For more information about this image, see [the Azure portal](https://aka.ms/twas-base-vm-portal). If you take this approach, the Azure Marketplace image that you use to create the VMs is `ibm-usa-ny-armonk-hq-6275750-ibmcloud-aiops:2021-04-27-twas-cluster-base-image:2021-04-27-twas-cluster-base-image:latest`. Use the following command to save the image name in an environment variable:

```azurecli
export VM_URN="ibm-usa-ny-armonk-hq-6275750-ibmcloud-aiops:2023-03-27-twas-cluster-base-image:2023-03-27-twas-cluster-base-image:latest"
```

```powershell
$Env:ADMIN_OS_DISK_ID="ibm-usa-ny-armonk-hq-6275750-ibmcloud-aiops:2023-03-27-twas-cluster-base-image:2023-03-27-twas-cluster-base-image:latest"
```

### [WAS ND V85](#tab/was-nd-v85)

If you want to use WAS V8.5, the instructions start with a base Red Hat Enterprise Linux VM and walk you through the steps of installing all of the necessary dependencies.

The Azure Marketplace image that you use to create the VMs is `RedHat:rhel-raw:86-gen2:latest`. Use the following command to save the image name in an environment variable.

> [!NOTE]
> You can query all the available Red Hat Enterprise Linux images provided by Red Hat by using [az vm image list](/cli/azure/vm/image#az-vm-image-list), as shown in the following example:
>
> ```azurecli
> az vm image list \
>     --offer RHEL \
>     --publisher RedHat \
>     --output table \
>     --all
> ```
>
> For more information, see [Overview of Red Hat Enterprise Linux images](/azure/virtual-machines/workloads/redhat/redhat-images).
>
> If you use a different image, you might need to install extra libraries to enable the infrastructure that this guide uses.

```azurecli
export VM_URN="RedHat:rhel-raw:86-gen2:latest"
```

```powershell
$Env:VM_URN="RedHat:rhel-raw:86-gen2:latest"
```

---

### Create a Red Hat Enterprise Linux machine

Use the following steps to create a basic VM, ensure the installation of required tools, take a snapshot of its disk, and create replicas based on that snapshot:

1. Create a VM by using [az vm create](/cli/azure/vm). You run the deployment manager on this VM.

   The following example creates a Red Hat Enterprise Linux machine by using a username/password pair for the authentication. You can choose to use TLS/SSL authentication instead.

   ### [Bash](#tab/in-bash)

   ```bash
   az vm create \
       --resource-group $RESOURCE_GROUP_NAME \
       --name adminVM \
       --availability-set myAvailabilitySet \
       --image $VM_URN \
       --size Standard_DS1_v2  \
       --admin-username azureuser \
       --admin-password Secret123456 \
       --public-ip-address "" \
       --nsg ""
   ```

   ### [PowerShell](#tab/in-powershell)

   ```powershell
   # For `public-ip-address` and `nsg`, be sure to wrap the value "" in '' in PowerShell.
   az vm create `
       --resource-group $Env:RESOURCE_GROUP_NAME `
       --name adminVM `
       --availability-set myAvailabilitySet `
       --image $Env:VM_URN `
       --size Standard_DS1_v2 `
       --admin-username azureuser `
       --admin-password Secret123456 `
       --public-ip-address '""' `
       --nsg '""'
   ```

1. Create and attach a new disk for WAS files by using the following command:

   ### [WAS ND V9](#tab/was-nd-v9)

   This step is already performed for you when you use the VM base image.

   ### [WAS ND V85](#tab/was-nd-v85)

   ```bash
   az vm disk attach \
       --resource-group $RESOURCE_GROUP_NAME \
       --vm-name adminVM \
       --name adminVM_Data_Disk_1 \
       --new \
       --size-gb 100 \
       --sku StandardSSD_LRS
   ```

   ```powershell
   az vm disk attach `
       --resource-group $Env:RESOURCE_GROUP_NAME `
       --vm-name adminVM `
       --name adminVM_Data_Disk_1 `
       --new `
       --size-gb 100 `
       --sku StandardSSD_LRS
   ```

### Create a Windows VM and set up an X server

This tutorial uses the graphical interface of WAS to complete the installation and configuration. You use a Windows VM as a *jump box* and run an [X Window System server](https://sourceforge.net/projects/vcxsrv/) to view the graphical installers on the three VMs of the WAS cluster.

Use the following steps to provision a Windows 10 machine and install an X server. If you already have a Windows machine within the same network as the Red Hat Enterprise Linux machine, you don't need to provision a new one from Azure. You can go directly to the section that installs the X server.

[!INCLUDE [create-windows-vm-and-set-up-xserver](includes/create-windows-vm-and-set-up-xserver.md)]

You're now ready to connect to the Red Hat Enterprise Linux machine and install the required tools by using the graphical interface. The following sections guide you to install IBM Installation Manager and WebSphere Application Server Network Deployment traditional. You use `myWindowsVM` for the installation and configuration.

### Install dependencies

Use the following steps to install the required dependencies to allow the connection from the X server and enable graphical installation:

1. Use the following steps to get the private IP address of `adminVM`:

   1. In the Azure portal, select the resource group `abc1110rg`.
   1. In the list of resources, select `adminVM`.
   1. On the overview pane, select **Properties**.
   1. In the **Networking** section, copy the value of **Private IP address**. In this example, the value is `192.168.0.4`.

1. Open a command prompt from `myWindowsVM`, and then connect to `adminVM` by using `ssh`, as shown in the following example:

   ```cmd
   set ADMINVM_IP="192.168.0.4"
   ssh azureuser@%ADMINVM_IP%
   ```

1. Enter the password *Secret123456*.

1. Use the following command to switch to the `root` user. This tutorial installs all the tools with the `root` user.

   ```bash
   sudo su -
   ```

1. Use the following commands to install dependencies:

   ```bash
   # dependencies for X server access
   yum install -y libXtst libSM libXrender

   # dependencies for GUI installation
   yum install -y gtk2 gtk3 libXtst xorg-x11-fonts-Type1 mesa-libGL
   ```

Later, you continue to mount the data disk on `adminVM`, so keep this terminal open.

### Mount the data disk

### [WAS ND V9](#tab/was-nd-v9)

This step is already performed for you when you use the VM base image. Set the following environment variables in the shell on `adminVM`.

### [WAS ND V85](#tab/was-nd-v85)

You store all the installation files and configurations to the data disk. Use the following steps to mount the disk. Run the commands as the `root` user. If you aren't working with `root`, run `sudo su -` to switch users.

1. Use the following command to check for the last-created disk device that you format for holding WAS files:

   ```bash
   ls -alt /dev/sd*|head -1
   ```

   The output is similar to the following example:

   ```output
   brw-rw----. 1 root disk 8, 32 Jan 28 09:04 /dev/sdc
   ```

1. Use the following steps to format the device. As the `root` user, run `parted` on the device.

   1. Use the following command to create a primary partition that spans the whole disk:

      ```bash
      parted /dev/sdc --script mklabel gpt mkpart xfspart xfs 0% 100%
      ```

   1. Use the following command to check the device details by printing its metadata:

      ```bash
      parted /dev/sdc print
      ```

      The output should look similar to the following example:

      ```output
      Model: Msft Virtual Disk (scsi)
      Disk /dev/sdc: 107GB
      Sector size (logical/physical): 512B/4096B
      Partition Table: gpt
      Disk Flags:

      Number  Start   End    Size   File system  Name     Flags
      1      1049kB  107GB  107GB               xfspart
      ```

1. Use the following commands to create a file system on the device partition:

   ```bash
   mkfs.xfs /dev/sdc1
   partprobe /dev/sdc1
   ```

1. Use the following command to create a mount point:

   ```bash
   mkdir /datadrive
   ```

1. Use the following command to mount the disk:

   ```bash
   mount /dev/sdc1 /datadrive
   ```

1. Use the following command to add the mount to the */etc/fstab* file:

   ```bash
   echo "UUID=$(blkid | grep -Po "(?<=\/dev\/sdc1\: UUID=\")[^\"]*(?=\".*)")   /datadrive   xfs   defaults,nofail   1   2" >> /etc/fstab
   ```

1. Use the following commands to create directories for installation files and configuration files:

   ```bash
   export IM_INSTALL_DIRECTORY=/datadrive/IBM/InstallationManager/V1.9
   export WAS_ND_INSTALL_DIRECTORY=/datadrive/IBM/WebSphere/ND/V85
   export IM_SHARED_DIRECTORY=/datadrive/IBM/IMShared
   mkdir -p ${IM_INSTALL_DIRECTORY}
   mkdir -p ${WAS_ND_INSTALL_DIRECTORY}
   mkdir -p ${IM_SHARED_DIRECTORY}
   ```

Later, you continue to install IBM Installation Manager on `adminVM`, so keep this terminal open.

### Download and install IBM Installation Manager

Use the following steps to download and install IBM Installation Manager by using the X server on `myWindowsVM`:

1. Download IBM Installation Manager by using the `curl` command, as shown in the following example. Save the installer file to */datadrive/tmp*, and then unzip the file to */datadrive/installer*.

   ```bash
   mkdir /datadrive/tmp
   cd /datadrive/tmp
   curl -LO https://public.dhe.ibm.com/ibmdl/export/pub/software/im/zips/agent.installer.linux.gtk.x86_64.zip
   unzip -o agent.installer.linux.gtk.x86_64.zip -d /datadrive/installer
   ```

1. Before you open the installer, set the `DISPLAY` variable, as shown in the following example. This variable allows the graphical installer to run on the Red Hat Linux VM but appear on `myWindowsVM`. The value of the `DISPLAY` variable includes the private IP address of `myWindowsVM`.

   In this example, the IP address is `192.168.0.5`. The display number follows the IP address of `myWindowsVM`. In the X Window System, the most common display number is `:0.0`.

   ```bash
   export DISPLAY=<my-windows-VM-private-IP>:0.0
   # export DISPLAY=192.168.0.5:0.0
   ```

   You can find the IP address by using the following steps:

   1. In the Azure portal, select `myWindowsVM`.
   1. On the overview pane, under **Properties**, in the **Networking** section, find **Private IP address**.

1. Use the following commands to start the process of installing IBM Installation Manager:

   ```bash
   cd /datadrive/installer
   ./install
   ```

1. After a while, the installer appears. If you don't see the user interface, troubleshoot the problem before proceeding. Keep the default settings and select **Next**.

   :::image type="content" source="media/migrate-websphere-to-azure-vm-manually/ibm-installation-manager-select-packages-to-install.png" alt-text="Screenshot of IBM Installation Manager setup." lightbox="media/migrate-websphere-to-azure-vm-manually/ibm-installation-manager-select-packages-to-install.png":::

1. Accept the license agreement by selecting **I accept the terms in the license agreement**, and then select **Next**.

   :::image type="content" source="media/migrate-websphere-to-azure-vm-manually/ibm-installation-manager-accept-license.png" alt-text="Screenshot of the IBM Installation Manager license agreement." lightbox="media/migrate-websphere-to-azure-vm-manually/ibm-installation-manager-accept-license.png":::

1. Set the Installation Manager directory to */datadrive/IBM/InstallationManager/V1.9*, and then select **Next**.

   > [!NOTE]
   > Many of the steps in this guidance require you to copy values from this text and paste them directly into the installer UI. A typo in one of these values can cause the process to fail completely. We strongly recommend that you open a Notepad instance within the Windows jump box VM and use that as an intermediate place to paste values from this guidance. Then, inside the VM, do a separate copy/paste operation from Notepad to the installer UI. This action minimizes the chances of a simple typo causing the guidance to fail.

   :::image type="content" source="media/migrate-websphere-to-azure-vm-manually/ibm-installation-manager-directory.png" alt-text="Screenshot of the IBM Installation Manager directory." lightbox="media/migrate-websphere-to-azure-vm-manually/ibm-installation-manager-directory.png":::

1. Review the summary information, and then select **Install**.

   :::image type="content" source="media/migrate-websphere-to-azure-vm-manually/ibm-installation-manager-install-summary.png" alt-text="Screenshot of the IBM Installation Manager summary." lightbox="media/migrate-websphere-to-azure-vm-manually/ibm-installation-manager-install-summary.png":::

1. Wait for the verification that the installation finished without error.

   :::image type="content" source="media/migrate-websphere-to-azure-vm-manually/ibm-installation-manager-install-complete.png" alt-text="Screenshot that shows successful installation of IBM Installation Manager." lightbox="media/migrate-websphere-to-azure-vm-manually/ibm-installation-manager-install-complete.png":::

1. Close the installer. IBM Installation Manager is now installed in the directory */datadrive/IBM/InstallationManager/V1.9*.

Next, you continue to install WebSphere Application Server on `adminVM`, so keep this terminal open.

---

### Install WebSphere Application Server Network Deployment traditional

### [WAS ND V9](#tab/was-nd-v9)

When you use the base image, WebSphere Application Server Network Deployment is already installed in the directory */datadrive/IBM/WebSphere/ND/V9*.

### [WAS ND V85](#tab/was-nd-v85)

In this section, you use the X server on `myWindowsVM` to view the graphical installer for WebSphere Application Server Network Deployment traditional V8.5 running on `adminVM`. Use the following steps to view the installer and install the server:

1. If you aren't using the previous terminal, set the `DISPLAY` variable by running `export DISPLAY=<my-windows-vm-private-ip>:0.0`.

1. Use the following commands to start the process to install WAS:

   ```bash
   cd /datadrive/IBM/InstallationManager/V1.9/eclipse/
   ./IBMIM
   ```

1. After a while, the installer appears. If you don't see the user interface, troubleshoot the problem before proceeding.

   :::image type="content" source="media/migrate-websphere-to-azure-vm-manually/ibm-websphere-application-server-installation.png" alt-text="Screenshot of IBM WebSphere Application Server installation." lightbox="media/migrate-websphere-to-azure-vm-manually/ibm-websphere-application-server-installation.png":::

1. Select **Files** > **Preferences** to begin configuring a repository connection.

   :::image type="content" source="media/migrate-websphere-to-azure-vm-manually/ibm-websphere-application-server-installation-edit-preferences.png" alt-text="Screenshot of IBM WebSphere Application Server edit preferences." lightbox="media/migrate-websphere-to-azure-vm-manually/ibm-websphere-application-server-installation-edit-preferences.png":::

1. On the **Repositories** pane, select **Add Repository**. Find the repository URL from [the online product repository of IBM WebSphere Application Server offerings](https://www.ibm.com/docs/en/was/8.5.5?topic=installing-online-product-repositories-websphere-application-server-offerings). For WebSphere Application Server Network Deployment V8.5, the URL should be `https://www.ibm.com/software/repositorymanager/com.ibm.websphere.ND.v85`. Fill in the URL in the **Repository** box, and then select **OK**.

   :::image type="content" source="media/migrate-websphere-to-azure-vm-manually/ibm-websphere-application-server-installation-add-the-product-repository.png" alt-text="Screenshot of the box for adding the product repository for IBM WebSphere Application Server." lightbox="media/migrate-websphere-to-azure-vm-manually/ibm-websphere-application-server-installation-add-the-product-repository.png":::

1. After a while, the **Password Required** pane asks you to enter your IBMid. Fill in your username and password, select **Save password**, and then select **OK**.

   > [!NOTE]
   > The IBMid must be entitled to run WebSphere 8.5.5. If you need help obtaining this entitlement, contact [IBM eCustomer Care](https://www-112.ibm.com/software/howtobuy/passportadvantage/homepage/ecarec).

   :::image type="content" source="media/migrate-websphere-to-azure-vm-manually/ibm-websphere-application-server-installation-passport-username-password.png" alt-text="Screenshot of the Password Required pane for IBM WebSphere Application Server." lightbox="media/migrate-websphere-to-azure-vm-manually/ibm-websphere-application-server-installation-passport-username-password.png":::

1. It takes a while to connect to the repository. If you get an error, make sure that the IBMid and password are correct. Also make sure that your IBMid is entitled to access the product repository for IBM WebSphere Application Server Network Deployment V8.5.

1. After the connection is complete, the product repository URL is in the **Repositories** list. Select **OK** to close the **Preferences** pane.

   :::image type="content" source="media/migrate-websphere-to-azure-vm-manually/ibm-websphere-application-server-installation-the-product-repository-added.png" alt-text="Screenshot of a product repository added to IBM WebSphere Application Server." lightbox="media/migrate-websphere-to-azure-vm-manually/ibm-websphere-application-server-installation-the-product-repository-added.png":::

1. Back on the landing page of IBM Installation Manager, select **Install**. It takes a while to prepare the installer. You might see a message similar to `Waiting for www-147.ibm.com.`

1. After the connection is established, the **Install Packages** pane appears. Select the top-level IBM WebSphere Application Server Network Deployment version 8.5.5.x. The exact version number can be different, but it must be the latest 8.5.5 version shown. Be sure to select the nested checkboxes. Then select **Next**.

   :::image type="content" source="media/migrate-websphere-to-azure-vm-manually/ibm-websphere-application-server-installation-was855-installation.png" alt-text="Screenshot of the Install Packages pane and IBM WebSphere Application Server WAS 8.5.5 installation." lightbox="media/migrate-websphere-to-azure-vm-manually/ibm-websphere-application-server-installation-was855-installation.png":::

1. It takes a while to prepare the installer. You might see a message similar to `Waiting for www-147.ibm.com.` If you're prompted to install fixes, accept the installation of the recommended fixes and proceed.

1. Accept the license agreement by selecting **I accept the terms in the license agreement**, and then select **Next**.

1. Set **Shared Resources Directory** to */datadrive/IBM/IMShared*, and then select **Next**.

   :::image type="content" source="media/migrate-websphere-to-azure-vm-manually/ibm-websphere-application-server-installation-was855-shared-resources-directory.png" alt-text="Screenshot of the Shared Resources Directory box for IBM WebSphere Application Server." lightbox="media/migrate-websphere-to-azure-vm-manually/ibm-websphere-application-server-installation-was855-shared-resources-directory.png":::

1. Set **Installation Directory** to */datadrive/IBM/WebSphere/ND/V85*, and then select **Next**.

   :::image type="content" source="media/migrate-websphere-to-azure-vm-manually/ibm-websphere-application-server-installation-was855-installation-directory.png" alt-text="Screenshot of the Installation Directory box for IBM WebSphere Application Server." lightbox="media/migrate-websphere-to-azure-vm-manually/ibm-websphere-application-server-installation-was855-installation-directory.png":::

1. Keep **Translations** with the default value and select **Next**.

1. Keep the default value of **IBM JDK** and select **Next**.

1. On the **Summary** tab, select **Install**.

   :::image type="content" source="media/migrate-websphere-to-azure-vm-manually/ibm-websphere-application-server-installation-was855-summary.png" alt-text="Screenshot of an IBM WebSphere Application Server summary." lightbox="media/migrate-websphere-to-azure-vm-manually/ibm-websphere-application-server-installation-was855-summary.png":::

1. The installation process should finish without errors. For **Which program do you want to start?**, select **None**. Then select **Finish**.

   :::image type="content" source="media/migrate-websphere-to-azure-vm-manually/ibm-websphere-application-server-installation-was855-installation-complete.png" alt-text="Screenshot of completed package installation for IBM WebSphere Application Server." lightbox="media/migrate-websphere-to-azure-vm-manually/ibm-websphere-application-server-installation-was855-installation-complete.png":::

1. If the WebSphere Customization Toolbox appears, close it. Close IBM Installation Manager.

1. Go back to the shell from which you started IBM Installation Manager. Verify the correct installation path by using the following command to test for the existence of the Profile Management Tool:

   ```bash
   ls -la /datadrive/IBM/WebSphere/ND/V85/bin/ProfileManagement/pmt.sh
   ```

   If this file doesn't exist, correct the problem before proceeding.

You finished installing WebSphere Application Server Network Deployment in the directory */datadrive/IBM/WebSphere/ND/V85*.

---

### Create machines for managed servers

You installed WebSphere Application Server Network Deployment on `adminVM`, which runs the deployment manager. You still need to prepare machines to run the two managed servers. Next, you create a snapshot from disks of `adminVM` and prepare machines for managed severs `mspVM1` and `mspVM2`.

This section introduces an approach to prepare machines with the snapshot of `adminVM`. Return to your terminal where you're signed in to the Azure CLI, and then use the following steps. This terminal isn't the Windows jump box.

1. Use the following command to stop `adminVM`:

   ### [Bash](#tab/in-bash)

   ```bash
   # export RESOURCE_GROUP_NAME=abc1110rg
   az vm stop --resource-group $RESOURCE_GROUP_NAME --name adminVM
   ```

   ### [PowerShell](#tab/in-powershell)

   ```powershell
   # $Env:RESOURCE_GROUP_NAME = "abc1110rg"
   az vm stop --resource-group $Env:RESOURCE_GROUP_NAME --name adminVM
   ```

1. Use [az snapshot create](/cli/azure/snapshot#az-snapshot-create) to take a snapshot of the `adminVM` OS disk:

   ### [Bash](#tab/in-bash)

   ```bash
   export ADMIN_OS_DISK_ID=$(az vm show \
       --resource-group $RESOURCE_GROUP_NAME \
       --name adminVM \
       --query storageProfile.osDisk.managedDisk.id \
       --output tsv)
   az snapshot create \
       --resource-group $RESOURCE_GROUP_NAME \
       --name myAdminOSDiskSnapshot \
       --source $ADMIN_OS_DISK_ID
   ```

   ### [PowerShell](#tab/in-powershell)

   ```powershell
   $Env:ADMIN_OS_DISK_ID=$(az vm show `
       --resource-group $Env:RESOURCE_GROUP_NAME  `
       --name adminVM `
       --query storageProfile.osDisk.managedDisk.id `
       --output tsv)
   az snapshot create  `
       --resource-group $Env:RESOURCE_GROUP_NAME  `
       --name myAdminOSDiskSnapshot  `
       --source $Env:ADMIN_OS_DISK_ID
   ```

1. Use [az snapshot create](/cli/azure/snapshot#az-snapshot-create) to take a snapshot of the `adminVM` data disk:

   ### [Bash](#tab/in-bash)

   ```bash
   export ADMIN_DATA_DISK_ID=$(az vm show \
       --resource-group $RESOURCE_GROUP_NAME \
       --name adminVM \
       --query 'storageProfile.dataDisks[0].managedDisk.id' \
       --output tsv)
   az snapshot create \
       --resource-group $RESOURCE_GROUP_NAME \
       --name myAdminDataDiskSnapshot \
       --source $ADMIN_DATA_DISK_ID
   ```

   ### [PowerShell](#tab/in-powershell)

   ```powershell
   $Env:ADMIN_DATA_DISK_ID=$(az vm show `
       --resource-group $Env:RESOURCE_GROUP_NAME  `
       --name adminVM  `
       --query 'storageProfile.dataDisks[0].managedDisk.id' `
       --output tsv)
   az snapshot create  `
       --resource-group $Env:RESOURCE_GROUP_NAME  `
       --name myAdminDataDiskSnapshot `
       --source $Env:ADMIN_DATA_DISK_ID
   ```

1. Use the following commands to query for the snapshot IDs that you use later:

   ### [Bash](#tab/in-bash)

   ```bash
   # Get the snapshot ID.
   export OS_SNAPSHOT_ID=$(az snapshot show \
       --resource-group $RESOURCE_GROUP_NAME \
       --name myAdminOSDiskSnapshot \
       --query '[id]' \
       --output tsv)
   export DATA_SNAPSHOT_ID=$(az snapshot show \
       --resource-group $RESOURCE_GROUP_NAME \
       --name myAdminDataDiskSnapshot \
       --query '[id]' \
       --output tsv)
   ```

   ### [PowerShell](#tab/in-powershell)

   ```powershell
   # Get the snapshot ID.
   $Env:OS_SNAPSHOT_ID=$(az snapshot show `
       --resource-group $Env:RESOURCE_GROUP_NAME  `
       --name myAdminOSDiskSnapshot `
       --query '[id]' `
       --output tsv)
   $Env:DATA_SNAPSHOT_ID=$(az snapshot show  `
       --resource-group $Env:RESOURCE_GROUP_NAME  `
       --name myAdminDataDiskSnapshot `
       --query '[id]' `
       --output tsv)
   ```

Next, create `mspVM1` and `mspVM2`.

#### Create mspVM1

Use the following steps to create `mspVM1`:

1. Create an OS disk for `mspVM1` by using [az disk create](/cli/azure/disk#az-disk-create):

   ### [Bash](#tab/in-bash)

   ```bash
   # Create a new managed disk by using the OS snapshot ID.
   # Note that the managed disk is created in the same location as the snapshot.
   az disk create \
       --resource-group $RESOURCE_GROUP_NAME \
       --name mspVM1_OsDisk_1 \
       --source $OS_SNAPSHOT_ID
   ```

   ### [PowerShell](#tab/in-powershell)

   ```powershell
   # Create a new managed disk by using the OS snapshot ID.
   # Note that the managed disk is created in the same location as the snapshot.
   az disk create `
       --resource-group $Env:RESOURCE_GROUP_NAME  `
       --name mspVM1_OsDisk_1 `
       --source $Env:OS_SNAPSHOT_ID
   ```

1. Use the following commands to create the `mspVM1` VM by attaching OS disk `mspVM1_OsDisk_1`:

   ### [Bash](#tab/in-bash)

   ```bash
   # Get the resource ID of the managed disk.
   export MSPVM1_OS_DISK_ID=$(az disk show \
       --resource-group $RESOURCE_GROUP_NAME \
       --name mspVM1_OsDisk_1 \
       --query '[id]' \
       --output tsv)
   ```

   ### [PowerShell](#tab/in-powershell)

   ```powershell
   # Get the resource ID of the managed disk.
   $Env:MSPVM1_OS_DISK_ID=$(az disk show `
       --resource-group $Env:RESOURCE_GROUP_NAME `
       --name mspVM1_OsDisk_1 `
       --query '[id]' `
       --output tsv)
   ```

    ---

   ### [WAS ND V9](#tab/was-nd-v9)

   ```bash
   # Create the VM by attaching the existing managed disk as an OS.
   az vm create \
       --resource-group $RESOURCE_GROUP_NAME \
       --name mspVM1 \
       --attach-os-disk $MSPVM1_OS_DISK_ID \
       --plan-publisher ibm-usa-ny-armonk-hq-6275750-ibmcloud-aiops \
       --plan-product 2023-03-27-twas-cluster-base-image \
       --plan-name 2023-03-27-twas-cluster-base-image \
       --os-type linux \
       --availability-set myAvailabilitySet \
       --public-ip-address "" \
       --nsg ""
   ```

   ```powershell
   # Create the VM by attaching the existing managed disk as an OS.
   # For `public-ip-address` and `nsg`, be sure to wrap the value "" in '' in PowerShell.
   az vm create `
       --resource-group $Env:RESOURCE_GROUP_NAME `
       --name mspVM1 `
       --attach-os-disk $Env:MSPVM1_OS_DISK_ID `
       --plan-publisher ibm-usa-ny-armonk-hq-6275750-ibmcloud-aiops `
       --plan-product 2023-03-27-twas-cluster-base-image `
       --plan-name 2023-03-27-twas-cluster-base-image `
       --os-type linux `
       --availability-set myAvailabilitySet `
       --public-ip-address '""' `
       --nsg '""'
   ```

   ### [WAS ND V85](#tab/was-nd-v85)

   ```bash
   # Create the VM by attaching the existing managed disk as an OS.
   az vm create \
       --resource-group $RESOURCE_GROUP_NAME \
       --name mspVM1 \
       --attach-os-disk $MSPVM1_OS_DISK_ID \
       --os-type linux \
       --availability-set myAvailabilitySet \
       --public-ip-address "" \
       --nsg ""
   ```

   ```powershell
   # Create the VM by attaching the existing managed disk as an OS.
   # For `public-ip-address` and `nsg`, be sure to wrap the value "" in '' in PowerShell.
   az vm create `
       --resource-group $Env:RESOURCE_GROUP_NAME `
       --name mspVM1 `
       --attach-os-disk $Env:MSPVM1_OS_DISK_ID `
       --os-type linux `
       --availability-set myAvailabilitySet `
       --public-ip-address '""' `
       --nsg '""'
   ```

1. Create a managed disk from the data disk snapshot and attach it to `mspVM1`:

   ### [Bash](#tab/in-bash)

   ```bash
   az disk create \
       --resource-group $RESOURCE_GROUP_NAME \
       --name mspVM1_Data_Disk_1 \
       --source $DATA_SNAPSHOT_ID

   export MSPVM1_DATA_DISK_ID=$(az disk show \
       --resource-group $RESOURCE_GROUP_NAME \
       --name mspVM1_Data_Disk_1 \
       --query '[id]' \
       --output tsv)

   az vm disk attach \
       --resource-group $RESOURCE_GROUP_NAME \
       --vm-name mspVM1 \
       --name $MSPVM1_DATA_DISK_ID
   ```

   ### [PowerShell](#tab/in-powershell)

   ```powershell
   az disk create `
       --resource-group $Env:RESOURCE_GROUP_NAME `
       --name mspVM1_Data_Disk_1 `
       --source $Env:DATA_SNAPSHOT_ID

   $Env:MSPVM1_DATA_DISK_ID=$(az disk show `
       --resource-group $Env:RESOURCE_GROUP_NAME `
       --name mspVM1_Data_Disk_1 `
       --query '[id]' `
       --output tsv)

   az vm disk attach `
       --resource-group $Env:RESOURCE_GROUP_NAME `
       --vm-name mspVM1 `
       --name $Env:MSPVM1_DATA_DISK_ID
   ```

1. You created `mspVM1` with WAS installed. Because you created the VM from a snapshot of the `adminVM` disks, the two VMs have the same host name. Use [az vm run-command invoke](/cli/azure/vm/run-command#az-vm-run-command-invoke) to change the host name to the value `mspVM1`:

   ### [Bash](#tab/in-bash)

   ```bash
   az vm run-command invoke \
       --resource-group $RESOURCE_GROUP_NAME \
       --name mspVM1 \
       --command-id RunShellScript \
       --scripts "sudo hostnamectl set-hostname mspVM1"
   ```

   ### [PowerShell](#tab/in-powershell)

   ```powershell
   az vm run-command invoke `
       --resource-group $Env:RESOURCE_GROUP_NAME `
       --name mspVM1 `
       --command-id RunShellScript `
       --scripts "sudo hostnamectl set-hostname mspVM1"
   ```

    ---

   When the command finishes successfully, you get output similar to the following example:

   ```json
   {
       "value": [
           {
           "code": "ProvisioningState/succeeded",
           "displayStatus": "Provisioning succeeded",
           "level": "Info",
           "message": "Enable succeeded: \n[stdout]\n\n[stderr]\n",
           "time": null
           }
       ]
   }
   ```

#### Create mspVM2

Use the following steps to create `mspVM2`:

1. Create an OS disk for `mspVM2` by using [az disk create](/cli/azure/disk#az-disk-create):

   ### [Bash](#tab/in-bash)

   ```bash
   # Create a new managed disk by using the OS snapshot ID.
   # Note that the managed disk is created in the same location as the snapshot.
   az disk create \
       --resource-group $RESOURCE_GROUP_NAME \
       --name mspVM2_OsDisk_1 \
       --source $OS_SNAPSHOT_ID
   ```

   ### [PowerShell](#tab/in-powershell)

   ```powershell
   # Create a new managed disk by using the OS snapshot ID.
   # Note that the managed disk is created in the same location as the snapshot.
   az disk create `
       --resource-group $Env:RESOURCE_GROUP_NAME  `
       --name mspVM2_OsDisk_1 `
       --source $Env:OS_SNAPSHOT_ID
   ```

1. Use the following commands to create the `mspVM2` VM by attaching OS disk `mspVM2_OsDisk_1`:

   ### [Bash](#tab/in-bash)

   ```bash
   # Get the resource ID of the managed disk.
   export MSPVM2_OS_DISK_ID=$(az disk show \
       --resource-group $RESOURCE_GROUP_NAME \
       --name mspVM2_OsDisk_1 \
       --query '[id]' \
       --output tsv)

   # Create the VM by attaching the existing managed disk as an OS.
   az vm create \
       --resource-group $RESOURCE_GROUP_NAME \
       --name mspVM2 \
       --attach-os-disk $MSPVM2_OS_DISK_ID \
       --plan-publisher ibm-usa-ny-armonk-hq-6275750-ibmcloud-aiops \
       --plan-product 2023-03-27-twas-cluster-base-image \
       --plan-name 2023-03-27-twas-cluster-base-image \
       --os-type linux \
       --availability-set myAvailabilitySet \
       --public-ip-address "" \
       --nsg ""
   ```

   ### [PowerShell](#tab/in-powershell)

   ```powershell
   # Get the resource ID of the managed disk.
   $Env:MSPVM2_OS_DISK_ID=$(az disk show `
       --resource-group $Env:RESOURCE_GROUP_NAME `
       --name mspVM2_OsDisk_1 `
       --query '[id]' `
       --output tsv)

   # Create the VM by attaching the existing managed disk as an OS.
   # For `public-ip-address` and `nsg`, be sure to wrap the value "" in '' in PowerShell.
   az vm create `
       --resource-group $Env:RESOURCE_GROUP_NAME `
       --name mspVM2 `
       --attach-os-disk $Env:MSPVM2_OS_DISK_ID `
       --plan-publisher ibm-usa-ny-armonk-hq-6275750-ibmcloud-aiops `
       --plan-product 2023-03-27-twas-cluster-base-image `
       --plan-name 2023-03-27-twas-cluster-base-image `
       --os-type linux `
       --availability-set myAvailabilitySet `
       --public-ip-address '""' `
       --nsg '""'
   ```

1. Create a managed disk from the data snapshot and attach it to `mspVM2`:

   ### [Bash](#tab/in-bash)

   ```bash
   az disk create \
       --resource-group $RESOURCE_GROUP_NAME \
       --name mspVM2_Data_Disk_1 \
       --source $DATA_SNAPSHOT_ID

   export MSPVM2_DATA_DISK_ID=$(az disk show \
       --resource-group $RESOURCE_GROUP_NAME \
       --name mspVM2_Data_Disk_1 \
       --query '[id]' \
       --output tsv)

   az vm disk attach \
       --resource-group $RESOURCE_GROUP_NAME \
       --vm-name mspVM2 \
       --name $MSPVM2_DATA_DISK_ID
   ```

   ### [PowerShell](#tab/in-powershell)

   ```powershell
   az disk create `
       --resource-group $Env:RESOURCE_GROUP_NAME `
       --name mspVM2_Data_Disk_1 `
       --source $Env:DATA_SNAPSHOT_ID

   $Env:MSPVM2_DATA_DISK_ID=$(az disk show `
       --resource-group $Env:RESOURCE_GROUP_NAME `
       --name mspVM2_Data_Disk_1 `
       --query '[id]' `
       --output tsv)

   az vm disk attach `
       --resource-group $Env:RESOURCE_GROUP_NAME `
       --vm-name mspVM2 `
       --name $Env:MSPVM2_DATA_DISK_ID
   ```

1. You created `mspVM2` with WAS installed. Because you created the VM from a snapshot of the `adminVM` disks, the two VMs have the same host name. Use [az vm run-command invoke](/cli/azure/vm/run-command#az-vm-run-command-invoke) to change the host name to the value `mspVM2`:

   ### [Bash](#tab/in-bash)

   ```bash
   az vm run-command invoke \
       --resource-group $RESOURCE_GROUP_NAME \
       --name mspVM2 \
       --command-id RunShellScript \
       --scripts "sudo hostnamectl set-hostname mspVM2"
   ```

   ### [PowerShell](#tab/in-powershell)

   ```powershell
   az vm run-command invoke `
       --resource-group $Env:RESOURCE_GROUP_NAME `
       --name mspVM2 `
       --command-id RunShellScript `
       --scripts "sudo hostnamectl set-hostname mspVM2"
   ```

    ---

   When the command finishes successfully, you get output similar to the following example:

   ```json
   {
       "value": [
           {
           "code": "ProvisioningState/succeeded",
           "displayStatus": "Provisioning succeeded",
           "level": "Info",
           "message": "Enable succeeded: \n[stdout]\n\n[stderr]\n",
           "time": null
           }
       ]
   }
   ```

Make sure that you completed the previous steps for both `mspVM1` and `mspVM2`. Then, use the following steps to finish preparing the machines:

1. Use the [az vm start](/cli/azure/vm#az-vm-start) command to start `adminVM`, as shown in the following example:

   ### [Bash](#tab/in-bash)

   ```bash
   az vm start --resource-group $RESOURCE_GROUP_NAME --name adminVM
   ```

   ### [PowerShell](#tab/in-powershell)

   ```powershell
   az vm start --resource-group $Env:RESOURCE_GROUP_NAME --name adminVM
   ```

1. Use the following commands to get and show the private IP addresses, which you use in later sections:

   ### [Bash](#tab/in-bash)

   ```bash
   export ADMINVM_NIC_ID=$(az vm show \
       --resource-group $RESOURCE_GROUP_NAME \
       --name adminVM \
       --query networkProfile.networkInterfaces'[0]'.id \
       --output tsv)
   export ADMINVM_IP=$(az network nic show \
       --ids $ADMINVM_NIC_ID \
       --query ipConfigurations'[0]'.privateIPAddress \
       --output tsv)
   export MSPVM1_NIC_ID=$(az vm show \
       --resource-group $RESOURCE_GROUP_NAME \
       --name mspVM1 \
       --query networkProfile.networkInterfaces'[0]'.id \
       --output tsv)
   export MSPVM1_IP=$(az network nic show \
       --ids $MSPVM1_NIC_ID \
       --query ipConfigurations'[0]'.privateIPAddress \
       --output tsv)
   export MSPVM2_NIC_ID=$(az vm show \
       --resource-group $RESOURCE_GROUP_NAME \
       --name mspVM2 \
       --query networkProfile.networkInterfaces'[0]'.id \
       --output tsv)
   export MSPVM2_IP=$(az network nic show \
       --ids $MSPVM2_NIC_ID \
       --query ipConfigurations'[0]'.privateIPAddress \
       --output tsv)
   echo "Private IP of adminVM: $ADMINVM_IP"
   echo "Private IP of mspVM1: $MSPVM1_IP"
   echo "Private IP of mspVM2: $MSPVM2_IP"
   ```

   ### [PowerShell](#tab/in-powershell)

   ```powershell
   $Env:ADMINVM_NIC_ID=$(az vm show `
       --resource-group $Env:RESOURCE_GROUP_NAME `
       --name adminVM `
       --query networkProfile.networkInterfaces'[0]'.id `
       --output tsv)
   $Env:ADMINVM_IP=$(az network nic show `
       --ids $Env:ADMINVM_NIC_ID `
       --query ipConfigurations'[0]'.privateIPAddress `
       --output tsv)
   $Env:MSPVM1_NIC_ID=$(az vm show `
       --resource-group $Env:RESOURCE_GROUP_NAME `
       --name mspVM1 `
       --query networkProfile.networkInterfaces'[0]'.id `
       --output tsv)
   $Env:MSPVM1_IP=$(az network nic show `
       --ids $Env:MSPVM1_NIC_ID `
       --query ipConfigurations'[0]'.privateIPAddress `
       --output tsv)
   $Env:MSPVM2_NIC_ID=$(az vm show `
       --resource-group $Env:RESOURCE_GROUP_NAME `
       --name mspVM2 \
       --query networkProfile.networkInterfaces'[0]'.id `
       --output tsv)
   $Env:MSPVM2_IP=$(az network nic show `
       --ids $Env:MSPVM2_NIC_ID `
       --query ipConfigurations'[0]'.privateIPAddress `
       --output tsv)
   echo "Private IP of adminVM: $Env:ADMINVM_IP"
   echo "Private IP of mspVM1: $Env:MSPVM1_IP"
   echo "Private IP of mspVM2: $Env:MSPVM2_IP"
   ```

Now, all three machines are ready. Next, you configure a WAS cluster.

## Create WAS profiles and a cluster

This section shows you how to create and configure a WAS cluster. In terms of creating WAS profiles and a cluster, there's no significant difference between the 9.x series and the 8.5.x series. All the screenshots in this section show V9 as the basis.

### Configure a deployment manager profile

In this section, you use the X server on `myWindowsVM` to create a management profile for the deployment manager to administer servers within the deployment manager cell by using the Profile Management Tool. For more information about profiles, see [Profile concepts](https://www.ibm.com/docs/en/was-nd/9.0.5?topic=mpdios-profile-concepts). For more information about creating the deployment manager profile, see [Creating management profiles with deployment managers](https://www.ibm.com/docs/en/was-nd/9.0.5?topic=interface-creating-management-profiles-deployment-managers).

Use the following steps to create and configure the management profile:

1. Make sure you're still on your Windows machine. If you aren't, use the following commands to remotely connect to `myWindowsVM`, and then connect to `adminVM` from a command prompt:

   ```bash
   set ADMINVM_IP="192.168.0.4"
   ssh azureuser@%ADMINVM_IP%
   ```

1. Use the following commands to become the `root` user and set the `DISPLAY` variable:

   ```bash
   sudo su -

   export DISPLAY=<my-windows-vm-private-ip>:0.0
   # export DISPLAY=192.168.0.5:0.0
   ```

1. Use the following commands to start the Profile Management Tool:

   ### [WAS ND V9](#tab/was-nd-v9)

   ```bash
   cd /datadrive/IBM/WebSphere/ND/V9/bin/ProfileManagement
   ./pmt.sh
   ```

   ### [WAS ND V85](#tab/was-nd-v85)

   ```bash
   cd /datadrive/IBM/WebSphere/ND/V85/bin/ProfileManagement
   ./pmt.sh
   ```

1. After a while, the Profile Management Tool appears. If you don't see the user interface, check behind the command prompt. Select **Create**.

   :::image type="content" source="media/migrate-websphere-to-azure-vm-manually/ibm-websphere-profiles-management-tool.png" alt-text="Screenshot of the IBM Profile Management Tool." lightbox="media/migrate-websphere-to-azure-vm-manually/ibm-websphere-profiles-management-tool.png":::

1. On the **Environment Selection** pane, select **Management**, and then select **Next**.

   :::image type="content" source="media/migrate-websphere-to-azure-vm-manually/ibm-websphere-profiles-management-tool-management-profile.png" alt-text="Screenshot of the Environment Selection pane in the IBM Profile Management Tool." lightbox="media/migrate-websphere-to-azure-vm-manually/ibm-websphere-profiles-management-tool-management-profile.png":::

1. On the **Server Type Selection** pane, select **Deployment manager**, and then select **Next**.

   :::image type="content" source="media/migrate-websphere-to-azure-vm-manually/ibm-websphere-profiles-management-tool-deployment-manager.png" alt-text="Screenshot of the Server Type Selection pane in the IBM Profile Management Tool." lightbox="media/migrate-websphere-to-azure-vm-manually/ibm-websphere-profiles-management-tool-deployment-manager.png":::

1. On the **Profile Creation Options** pane, select **Advanced profile creation**, and then select **Next**.

   :::image type="content" source="media/migrate-websphere-to-azure-vm-manually/ibm-websphere-profiles-management-tool-options-advanced.png" alt-text="Screenshot of the Profile Creation Options pane in the IBM Profile Management Tool." lightbox="media/migrate-websphere-to-azure-vm-manually/ibm-websphere-profiles-management-tool-options-advanced.png":::

1. On the **Optional Application Deployment** pane, ensure that **Deploy the administrative console (recommended)** is selected, and then select **Next**.

   :::image type="content" source="media/migrate-websphere-to-azure-vm-manually/ibm-websphere-profiles-management-tool-advanced-deploy-console.png" alt-text="Screenshot of the Optional Application Deployment pane in the IBM Profile Management Tool." lightbox="media/migrate-websphere-to-azure-vm-manually/ibm-websphere-profiles-management-tool-advanced-deploy-console.png":::

1. On the **Profile Name and Location** pane, enter your profile name and location. In this example, the profile name is `Dmgr01`. The location depends on your WAS version:

   - In WAS V9, the location is */datadrive/IBM/WebSphere/ND/V9/profiles/Dmgr01*.
   - In WAS V8.5, the location is */datadrive/IBM/WebSphere/ND/V85/profiles/Dmgr01*.

   When you finish, select **Next**.

   :::image type="content" source="media/migrate-websphere-to-azure-vm-manually/ibm-websphere-profiles-management-tool-advanced-profilename-location.png" alt-text="Screenshot of the Profile Name and Location pane in the IBM Profile Management Tool." lightbox="media/migrate-websphere-to-azure-vm-manually/ibm-websphere-profiles-management-tool-advanced-profilename-location.png":::

1. On the **Node, Host, and Cell Names** pane, enter your node name, host name, and cell name. The host is the private IP address of `adminVM`. In this example, the node name is `adminvmCellManager01`, the host value is `192.168.0.4`, and the cell name is `adminvmCell01`. When you finish, select **Next**.

   :::image type="content" source="media/migrate-websphere-to-azure-vm-manually/ibm-websphere-profiles-management-tool-advanced-node-host-cell.png" alt-text="Screenshot of the Node, Host, and Cell Names pane in the IBM Profile Management Tool." lightbox="media/migrate-websphere-to-azure-vm-manually/ibm-websphere-profiles-management-tool-advanced-node-host-cell.png":::

1. On the **Administrative Security** pane, enter your admin username and password. In this example, the username is `websphere`, and the password is `Secret123456`. Note down the username and password so you can use them to sign in to the IBM console. When you finish, select **Next**.

   :::image type="content" source="media/migrate-websphere-to-azure-vm-manually/ibm-websphere-profiles-management-tool-admin-security.png" alt-text="Screenshot of the Administrative Security pane in the IBM Profile Management Tool." lightbox="media/migrate-websphere-to-azure-vm-manually/ibm-websphere-profiles-management-tool-admin-security.png":::

1. For the security certificate (part 1), enter your certificate if you have one. This example uses the default self-signed certificate. Then select **Next**.

1. For the security certificate (part 2), enter your certificate if you have one. This example uses the default self-signed certificate. Then select **Next**.

1. On the **Port Values Assignment** pane, keep the default ports and select **Next**.

   :::image type="content" source="media/migrate-websphere-to-azure-vm-manually/ibm-websphere-profiles-management-tool-advanced-ports.png" alt-text="Screenshot of the Port Values Assignment pane of the IBM Profile Management Tool." lightbox="media/migrate-websphere-to-azure-vm-manually/ibm-websphere-profiles-management-tool-advanced-ports.png":::

1. On the **Linux Service Definition** pane, don't select **Run the deployment manager process as a Linux service**. Later, you create the Linux service. Select **Next**.

1. On the **Profile Creation Summary** pane, make sure that the information is correct, and then select **Create**.

   :::image type="content" source="media/migrate-websphere-to-azure-vm-manually/ibm-websphere-profiles-management-tool-management-profile-summary.png" alt-text="Screenshot of the Profile Creation Summary pane of the IBM Profile Management Tool." lightbox="media/migrate-websphere-to-azure-vm-manually/ibm-websphere-profiles-management-tool-management-profile-summary.png":::

1. It takes a while to finish the profile creation. When the **Profile Creation Complete** pane appears, select **Launch the First steps console**. Then select **Finish**.

   :::image type="content" source="media/migrate-websphere-to-azure-vm-manually/ibm-websphere-profiles-management-profile-complete.png" alt-text="Screenshot of the Profile Creation Complete pane of the IBM Profile Management Tool." lightbox="media/migrate-websphere-to-azure-vm-manually/ibm-websphere-profiles-management-profile-complete.png":::

1. The **First steps** console appears. Select **Installation verification**.

   :::image type="content" source="media/migrate-websphere-to-azure-vm-manually/ibm-websphere-profiles-management-first-steps.png" alt-text="Screenshot of the First steps console of the IBM Profile Management Tool." lightbox="media/migrate-websphere-to-azure-vm-manually/ibm-websphere-profiles-management-first-steps.png":::

1. The verification process starts, and output similar to the following example appears. If there are errors, you must resolve them before moving on.

   :::image type="content" source="media/migrate-websphere-to-azure-vm-manually/ibm-websphere-profiles-management-first-steps-output.png" alt-text="Screenshot of First steps console output for the IBM Profile Management Tool." lightbox="media/migrate-websphere-to-azure-vm-manually/ibm-websphere-profiles-management-first-steps-output.png":::

1. The deployment manager process starts. You can close the **First steps** console by closing the output pane and selecting **Exit** in the console.

   You finished the profile creation. You can close the WebSphere Customization Toolbox.

1. To access the IBM console, open the firewall ports by using the following commands:

   ```bash
   firewall-cmd --zone=public --add-port=9060/tcp --permanent
   firewall-cmd --zone=public --add-port=9043/tcp --permanent
   firewall-cmd --zone=public --add-port=9809/tcp --permanent
   firewall-cmd --zone=public --add-port=7277/tcp --permanent
   firewall-cmd --zone=public --add-port=9402/tcp --permanent
   firewall-cmd --zone=public --add-port=9403/tcp --permanent
   firewall-cmd --zone=public --add-port=9352/tcp --permanent
   firewall-cmd --zone=public --add-port=9632/tcp --permanent
   firewall-cmd --zone=public --add-port=9100/tcp --permanent
   firewall-cmd --zone=public --add-port=9401/tcp --permanent
   firewall-cmd --zone=public --add-port=8879/tcp --permanent
   firewall-cmd --zone=public --add-port=5555/tcp --permanent
   firewall-cmd --zone=public --add-port=7060/tcp --permanent
   firewall-cmd --zone=public --add-port=11005/udp --permanent
   firewall-cmd --zone=public --add-port=11006/tcp --permanent
   firewall-cmd --zone=public --add-port=9420/tcp --permanent

   firewall-cmd --reload
   ```

1. To start the deployment manager automatically at startup, create a Linux service for the process. Run the following commands to create a Linux service:

   ### [WAS ND V9](#tab/was-nd-v9)

   ```bash
   export PROFILE_PATH=/datadrive/IBM/WebSphere/ND/V9/profiles/Dmgr01

   # Configure SELinux so systemctl has access on server start/stop script files.
   semanage fcontext -a -t bin_t "${PROFILE_PATH}/bin(/.*)?"
   restorecon -r -v ${PROFILE_PATH}/bin

   # Add service.
   ${PROFILE_PATH}/bin/wasservice.sh -add adminvmCellManager01 -servername dmgr -profilePath ${PROFILE_PATH}
   ```

   ### [WAS ND V85](#tab/was-nd-v85)

   ```bash
   export PROFILE_PATH=/datadrive/IBM/WebSphere/ND/V85/profiles/Dmgr01

   # Configure SELinux so systemctl has access on server start/stop script files.
   semanage fcontext -a -t bin_t "${PROFILE_PATH}/bin(/.*)?"
   restorecon -r -v ${PROFILE_PATH}/bin

   # Add service.
   ${PROFILE_PATH}/bin/wasservice.sh -add adminvmCellManager01 -servername dmgr -profilePath ${PROFILE_PATH}
   ```

1. Confirm that the following output appears:

   ```bash
   CWSFU0013I: Service [adminvmCellManager01] added successfully.
   ```

   If the output doesn't appear, troubleshoot and resolve the problem before continuing.

The deployment manager is running on `adminVM`. From the jump box Windows VM, you can access the IBM console at the URL `http://<admin-vm-private-ip>:9060/ibm/console/`.

### Configure custom profiles

In this section, you use the X server on `myWindowsVM` to create custom profiles for the managed servers `mspVM1` and `mspVM2.`

Make sure you're still on your Windows machine. If you're not, remotely connect to `myWindowsVM`.

#### Configure the custom profile for mspVM1

Use the following steps to configure a custom profile for `mspVM1`:

1. Use the following commands to connect to `mspVM1` from a command prompt:

   ```bash
   set MSPVM1VM_IP="192.168.0.6"
   ssh azureuser@%MSPVM1VM_IP%
   ```

1. Use the following commands to become the `root` user and set the `DISPLAY` variable:

   ```bash
   sudo su -

   export DISPLAY=<my-windows-vm-private-ip>:0.0
   # export DISPLAY=192.168.0.5:0.0
   ```

1. To access the deployment manager on `adminVM`, open firewall ports by using the following commands:

   ```bash
   firewall-cmd --zone=public --add-port=9080/tcp --permanent
   firewall-cmd --zone=public --add-port=9443/tcp --permanent
   firewall-cmd --zone=public --add-port=2809/tcp --permanent
   firewall-cmd --zone=public --add-port=9405/tcp --permanent
   firewall-cmd --zone=public --add-port=9406/tcp --permanent
   firewall-cmd --zone=public --add-port=9353/tcp --permanent
   firewall-cmd --zone=public --add-port=9633/tcp --permanent
   firewall-cmd --zone=public --add-port=5558/tcp --permanent
   firewall-cmd --zone=public --add-port=5578/tcp --permanent
   firewall-cmd --zone=public --add-port=9100/tcp --permanent
   firewall-cmd --zone=public --add-port=9404/tcp --permanent
   firewall-cmd --zone=public --add-port=7276/tcp --permanent
   firewall-cmd --zone=public --add-port=7286/tcp --permanent
   firewall-cmd --zone=public --add-port=5060/tcp --permanent
   firewall-cmd --zone=public --add-port=5061/tcp --permanent
   firewall-cmd --zone=public --add-port=8880/tcp --permanent
   firewall-cmd --zone=public --add-port=11003/udp --permanent
   firewall-cmd --zone=public --add-port=11004/tcp --permanent
   firewall-cmd --zone=public --add-port=2810/tcp --permanent
   firewall-cmd --zone=public --add-port=9201/tcp --permanent
   firewall-cmd --zone=public --add-port=9202/tcp --permanent
   firewall-cmd --zone=public --add-port=9354/tcp --permanent
   firewall-cmd --zone=public --add-port=9626/tcp --permanent
   firewall-cmd --zone=public --add-port=9629/tcp --permanent
   firewall-cmd --zone=public --add-port=7272/tcp --permanent
   firewall-cmd --zone=public --add-port=5001/tcp --permanent
   firewall-cmd --zone=public --add-port=5000/tcp --permanent
   firewall-cmd --zone=public --add-port=9900/tcp --permanent
   firewall-cmd --zone=public --add-port=9901/tcp --permanent
   firewall-cmd --zone=public --add-port=8878/tcp --permanent
   firewall-cmd --zone=public --add-port=7061/tcp --permanent
   firewall-cmd --zone=public --add-port=7062/tcp --permanent
   firewall-cmd --zone=public --add-port=11001/udp --permanent
   firewall-cmd --zone=public --add-port=11002/tcp --permanent
   firewall-cmd --zone=public --add-port=9809/tcp --permanent
   firewall-cmd --zone=public --add-port=9402/tcp --permanent
   firewall-cmd --zone=public --add-port=9403/tcp --permanent
   firewall-cmd --zone=public --add-port=9352/tcp --permanent
   firewall-cmd --zone=public --add-port=9632/tcp --permanent
   firewall-cmd --zone=public --add-port=9401/tcp --permanent
   firewall-cmd --zone=public --add-port=11005/udp --permanent
   firewall-cmd --zone=public --add-port=11006/tcp --permanent
   firewall-cmd --zone=public --add-port=8879/tcp --permanent
   firewall-cmd --zone=public --add-port=9060/tcp --permanent
   firewall-cmd --zone=public --add-port=9043/tcp --permanent

   firewall-cmd --reload
   ```

1. Use the following commands to start the Profile Management Tool:

   ### [WAS ND V9](#tab/was-nd-v9)

   ```bash
   cd /datadrive/IBM/WebSphere/ND/V9/bin/ProfileManagement
   ./pmt.sh
   ```

   ### [WAS ND V85](#tab/was-nd-v85)

   ```bash
   cd /datadrive/IBM/WebSphere/ND/V85/bin/ProfileManagement
   ./pmt.sh
   ```

1. After a while, the Profile Management Tool appears. If you don't see the user interface, troubleshoot and resolve the problem before continuing. Select **Create**.

1. On the **Environment Selection** pane, select **Custom profile**, and then select **Next**.

   :::image type="content" source="media/migrate-websphere-to-azure-vm-manually/ibm-websphere-profiles-custom-profile.png" alt-text="Screenshot of the Environment Selection pane of the IBM Profile Management Tool." lightbox="media/migrate-websphere-to-azure-vm-manually/ibm-websphere-profiles-custom-profile.png":::

1. On the **Profile Creation Options** pane, select **Advanced profile creation**, and then select **Next**.

   :::image type="content" source="media/migrate-websphere-to-azure-vm-manually/ibm-websphere-profiles-custom-profile-advanced-creation-1.png" alt-text="Screenshot of the Profile Creation Options pane of the IBM Profile Management Tool." lightbox="media/migrate-websphere-to-azure-vm-manually/ibm-websphere-profiles-custom-profile-advanced-creation-1.png":::

1. On the **Profile Name and Location** pane, enter your profile name and location. In this example, the profile name is `Custom01`. The location depends on your WAS version:

   - In WAS V9, the location is */datadrive/IBM/WebSphere/ND/V9/profiles/Custom01*.
   - In WAS V8.5, the location is */datadrive/IBM/WebSphere/ND/V85/profiles/Custom01*.

   When you finish, select **Next**.

   :::image type="content" source="media/migrate-websphere-to-azure-vm-manually/ibm-websphere-profiles-custom-profile-name-location.png" alt-text="Screenshot of the Profile Name and Location pane of the IBM Profile Management Tool." lightbox="media/migrate-websphere-to-azure-vm-manually/ibm-websphere-profiles-custom-profile-name-location.png":::

1. On the **Node and Host Names** pane, enter your node name and host. The value of host is the private IP address of `mspVM1`. In this example, the host is `192.168.0.6` and the node name is `mspvm1Node01`. When you finish, select **Next**.

   :::image type="content" source="media/migrate-websphere-to-azure-vm-manually/ibm-websphere-profiles-custom-profile-node-host-name.png" alt-text="Screenshot of the Node and Host Names pane of the IBM Profile Management Tool." lightbox="media/migrate-websphere-to-azure-vm-manually/ibm-websphere-profiles-custom-profile-node-host-name.png":::

1. On the **Federation** pane, enter the deployment manager's host name and authentication. For **Deployment manager host name or IP address**, the value is the private IP address of `adminVM`, which is `192.168.0.4` here. For **Deployment manager authentication**, in this example, the username is `websphere` and the password is `Secret123456`. When you finish, select **Next**.

   :::image type="content" source="media/migrate-websphere-to-azure-vm-manually/ibm-websphere-profiles-custom-profile-deployment-manager.png" alt-text="Screenshot of the Federation pane of the IBM Profile Management Tool." lightbox="media/migrate-websphere-to-azure-vm-manually/ibm-websphere-profiles-custom-profile-deployment-manager.png":::

1. For the security certificate (part 1), enter your certificate if you have one. This example uses the default self-signed certificate. Then select **Next**.

1. For the security certificate (part 2), enter your certificate if you have one. This example uses the default self-signed certificate. Then select **Next**.

1. On the **Port Values Assignment** pane, keep the default ports and select **Next**.

   :::image type="content" source="media/migrate-websphere-to-azure-vm-manually/ibm-websphere-profiles-custom-profile-ports.png" alt-text="Screenshot of the Port Values Assignment pane in the IBM Profile Management Tool." lightbox="media/migrate-websphere-to-azure-vm-manually/ibm-websphere-profiles-custom-profile-ports.png":::

1. On the **Profile Creation Summary** pane, make sure that the information is correct, and then select **Create**.

   :::image type="content" source="media/migrate-websphere-to-azure-vm-manually/ibm-websphere-profiles-custom-profile-summary.png" alt-text="Screenshot of the Profile Creation Summary pane in the IBM Profile Management Tool." lightbox="media/migrate-websphere-to-azure-vm-manually/ibm-websphere-profiles-custom-profile-summary.png":::

1. It takes a while to create the custom profile. On the **Profile Creation Complete** pane, clear the **Launch the First steps console** checkbox. Then select **Finish** to complete profile creation and close the Profile Management Tool.

   :::image type="content" source="media/migrate-websphere-to-azure-vm-manually/ibm-websphere-profiles-custom-profile-complete.png" alt-text="Screenshot of the Profile Creation Complete pane in the IBM Profile Management Tool." lightbox="media/migrate-websphere-to-azure-vm-manually/ibm-websphere-profiles-custom-profile-complete.png":::

1. To start the server automatically at startup, create a Linux service for the process. The following commands create a Linux service to start `nodeagent`:

   ### [WAS ND V9](#tab/was-nd-v9)

   ```bash
   export PROFILE_PATH=/datadrive/IBM/WebSphere/ND/V9/profiles/Custom01

   # Configure SELinux so systemctl has access on server start/stop script files.
   semanage fcontext -a -t bin_t "${PROFILE_PATH}/bin(/.*)?"
   restorecon -r -v ${PROFILE_PATH}/bin

   # Add service to start nodeagent.
   ${PROFILE_PATH}/bin/wasservice.sh -add mspvm1Node01 -servername nodeagent -profilePath ${PROFILE_PATH}
   ```

   ### [WAS ND V85](#tab/was-nd-v85)

   ```bash
   export PROFILE_PATH=/datadrive/IBM/WebSphere/ND/V85/profiles/Custom01

   # Configure SELinux so systemctl has access on server start/stop script files.
   semanage fcontext -a -t bin_t "${PROFILE_PATH}/bin(/.*)?"
   restorecon -r -v ${PROFILE_PATH}/bin

   # Add service to start nodeagent.
   ${PROFILE_PATH}/bin/wasservice.sh -add mspvm1Node01 -servername nodeagent -profilePath ${PROFILE_PATH}
   ```

1. Confirm that the following output appears:

   ```bash
   CWSFU0013I: Service [mspvm1Node01] added successfully.
   ```

   If the output doesn't appear, troubleshoot and resolve the problem before continuing.

You created a custom profile and `nodeagent` running on `mspVM1`. Stop being the `root` user, and close the SSH connection to `mspVM1`.

#### Configure the custom profile for mspVM2

Go back to the beginning of the [Configure the custom profile for mspVM1](#configure-the-custom-profile-for-mspvm1) section and do the same steps for `mspVM2`. That is, wherever you used `mspVM1` or similar, do the same for `mspVM2`.

On the **Node and Host Names** pane, enter `mspvm2Node01` for **Node name** and `192.168.0.7` for **Host name**.

You prepared the custom profile for two managed servers: `mspVM1` and `mspVM2`. Continue ahead to create a WAS cluster.

### Create a cluster and start servers

In this section, you use the IBM console to create a WAS cluster and start managed servers by using the browser on `myWindowsVM`. Make sure you're still on your Windows machine. If you aren't, remotely connect to `myWindowsVM`. Then, use the following steps:

1. Open the Microsoft Edge browser and go to `http://<adminvm-private-ip>:9060/ibm/console/`. In this example, the IBM console URL is `http://192.168.0.4:9060/ibm/console/`. Find the sign-in pane. Sign in to the IBM console using your administrative username and password (`websphere/Secret123456`). You can now administer clusters and servers.

   :::image type="content" source="media/migrate-websphere-to-azure-vm-manually/ibm-websphere-console-portal-overview.png" alt-text="Screenshot of welcome information in the IBM console." lightbox="media/migrate-websphere-to-azure-vm-manually/ibm-websphere-console-portal-overview.png":::

1. On the navigation pane, select **Servers** > **Clusters** > **WebSphere application server clusters**. Then select **New** to create a new cluster.

1. In the **Create a new cluster** dialog, for **Step 1: Enter basic cluster information**, enter your cluster name. In this example, the cluster name is `cluster1`. When you finish, select **Next**.

   :::image type="content" source="media/migrate-websphere-to-azure-vm-manually/ibm-websphere-cluster-new-cluster.png" alt-text="Screenshot of the step for entering basic cluster information in the IBM Console." lightbox="media/migrate-websphere-to-azure-vm-manually/ibm-websphere-cluster-new-cluster.png":::

1. For **Step 2: Create first cluster member**, enter your member name, and select the node `mspvm1Node01`. In this example, the member name is `msp1`. The node depends on your WAS version:

   - In WAS V9, the node is `mspvm1Node01 (ND 9.0.5.12)`.
   - In WAS V8.5, the node is `mspvm1Node01 (ND 8.5.5.24)`.

   When you finish, select **Next**.

   :::image type="content" source="media/migrate-websphere-to-azure-vm-manually/ibm-websphere-cluster-member-msp1.png" alt-text="Screenshot of the step for creating a first cluster member in the IBM Console." lightbox="media/migrate-websphere-to-azure-vm-manually/ibm-websphere-cluster-member-msp1.png":::

1. For **Step 3: Create additional cluster members**, enter your second member name, and select node `mspvm2Node01`. In this example, the member name is `msp2`. The node depends on your WAS version:

   - In WAS V9, the node is `mspvm2Node01 (ND 9.0.5.12)`.
   - In WAS V8.5, the node is `mspvm2Node01 (ND 8.5.5.24)`.

1. Select **Add Member** to add the second node. The table lists two members. When you finish, select **Next**.

   :::image type="content" source="media/migrate-websphere-to-azure-vm-manually/ibm-websphere-cluster-member-msp2.png" alt-text="Screenshot of the step for creating an additional cluster member in the IBM Console." lightbox="media/migrate-websphere-to-azure-vm-manually/ibm-websphere-cluster-member-msp2.png":::

1. For **Step 4: Summary**, select **Finish**.

   :::image type="content" source="media/migrate-websphere-to-azure-vm-manually/ibm-websphere-cluster-summary.png" alt-text="Screenshot of the summary of actions for creating a cluster in the IBM Console." lightbox="media/migrate-websphere-to-azure-vm-manually/ibm-websphere-cluster-summary.png":::

   It takes a while to create the cluster. After the cluster is created, `cluster1` appears in the table.

1. Select **cluster1**, and then select **Review** to review the information.

   :::image type="content" source="media/migrate-websphere-to-azure-vm-manually/ibm-websphere-cluster-review.png" alt-text="Screenshot of the link for reviewing changes in the IBM Console." lightbox="media/migrate-websphere-to-azure-vm-manually/ibm-websphere-cluster-review.png":::

1. Select **Synchronize changes with Nodes**, and then select **Save**.

   :::image type="content" source="media/migrate-websphere-to-azure-vm-manually/ibm-websphere-cluster-save.png" alt-text="Screenshot of the checkbox for synchronizing changes with nodes in the IBM Console." lightbox="media/migrate-websphere-to-azure-vm-manually/ibm-websphere-cluster-save.png":::

1. The creation should finish without error. Select **OK** to continue.

   :::image type="content" source="media/migrate-websphere-to-azure-vm-manually/ibm-websphere-cluster-status.png" alt-text="Screenshot of the IBM Console that shows successful completion of synchronization." lightbox="media/migrate-websphere-to-azure-vm-manually/ibm-websphere-cluster-status.png":::

1. Select **cluster1** in the table, and then select the **Start** button to start the cluster.

   :::image type="content" source="media/migrate-websphere-to-azure-vm-manually/ibm-websphere-cluster-start-cluster.png" alt-text="Screenshot of selections to start a newly created cluster in the IBM Console." lightbox="media/migrate-websphere-to-azure-vm-manually/ibm-websphere-cluster-start-cluster.png":::

1. It takes a while to start the two managed servers. In the **Status** column, select the refresh icon (two arrows pointing to each other) to refresh the status.

   Hover over the refresh icon. When the tooltip shows **Started**, you can trust that the cluster is formed. Continue to periodically refresh and check until the tooltip shows **Started**.

1. Use the following steps to configure the Application Server Monitoring Policy settings to automatically start the managed server after the Node Agent starts.

   Use the following steps to configure `msp1`:

   1. On the navigation pane, select **Servers**, select **Server Types**, and then select **WebSphere application servers**.
   1. Select the hyperlink for application server `msp1`.
   1. In the **Server Infrastructure** section, select **Java and process management**.
   1. Select **Monitoring policy**.
   1. Ensure that **Automatic restart** is selected, and then select **RUNNING** as the node restart state. Select **OK**.

      :::image type="content" source="media/migrate-websphere-to-azure-vm-manually/ibm-websphere-console-application-automatic-restart.png" alt-text="Screenshot of the IBM Console that shows configuration of a monitoring policy." lightbox="media/migrate-websphere-to-azure-vm-manually/ibm-websphere-console-application-automatic-restart.png":::

   1. Go back to the **Middleware services** pane. On the **Messages** panel, select the **Review** link, and then select **Synchronize changes with Nodes**. Select **Save** to save and synchronize changes.
   1. The following message appears: `The configuration synchronization complete for cell.` Select **OK** to exit the configuration.

   Use the following steps to configure `msp2`:

   1. On the navigation pane, select **Servers**, select **Server Types**, and then select **WebSphere application servers**.
   1. Select the hyperlink for application server `msp2`.
   1. In the **Server Infrastructure** section, select **Java and process management**.
   1. Select **Monitoring policy**.
   1. Ensure that **Automatic restart** is selected, and then select **RUNNING** as the node restart state. Select **OK**.
   1. Go back to the **Middleware services** pane. On the **Messages** panel, select the **Review** link, and then select **Synchronize changes with Nodes**. Select **Save** to save and synchronize changes.
   1. The following message appears: `The configuration synchronization complete for cell.` Select **OK** to exit the configuration.

You configured `cluster1` with two managed servers, `msp1` and `msp2`. The cluster is up and running.

## Deploy an application

Use the following steps to deploy the application:

1. In the administrative console where you signed in earlier, select **Applications** > **New Application**, and then select **New Enterprise Application**.

1. On the next panel, select **Remote file system**, and then select **Browse** to browse through the file systems of your installed servers.

1. Select the system that begins with **adminvm**. The VM's file system appears. From there, select **V9** (or **V85**), and then select **installableApps**.

1. In the list of applications that are available to install, select **DefaultApplication.ear**. Then select **OK**.

1. You're back on the panel for selecting the application. Select **Next**.

   :::image type="content" source="media/migrate-websphere-to-azure-vm-manually/select-test-app-page.png" alt-text="Screenshot of the IBM WebSphere dialog for specifying a module to upload and install.":::

1. Select **Next** for all the remaining steps in the **Install New Application** workflow. Then select **Finish**.

1. The following message should appear: `Application DefaultApplication.ear installed successfully.` If this message doesn't appear, troubleshoot and resolve the problem before continuing.

1. Select the **Save directly to the master configuration** link.

1. You need to start the application. Go to **Applications** > **All Applications**. Select the **DefaultApplication.ear** checkbox, ensure that **Action** is set to **Start**, and then select **Submit Action**.

1. In the **All Applications** table, in the **Status** column, select the refresh icon. After a few times refreshing the table in this way, a green arrow should appear in the **Status** column for **DefaultApplication.ear**.

The application is now installed in your WAS cluster.

## Expose WAS by using Azure Application Gateway

Now that you finished creating the WAS cluster on GNU/Linux virtual machines, this section walks you through the process of exposing WAS to the internet by using Azure Application Gateway.

### Create the application gateway

Use the following steps to create the application gateway:

1. To expose WAS to the internet, you need a public IP address. In the shell with the Azure CLI installed, create the IP address by using [az network public-ip create](/cli/azure/network/public-ip#az-network-public-ip-create), as shown in the following example:

   ### [Bash](#tab/in-bash)

   ```bash
   az network public-ip create \
       --resource-group $RESOURCE_GROUP_NAME \
       --name myAGPublicIPAddress \
       --allocation-method Static \
       --sku Standard

   export APPGATEWAY_IP=$(az network public-ip show \
       --resource-group $RESOURCE_GROUP_NAME \
       --name myAGPublicIPAddress \
       --query '[ipAddress]' \
       --output tsv)
   ```

   ### [PowerShell](#tab/in-powershell)

   ```powershell
   az network public-ip create `
       --resource-group $Env:RESOURCE_GROUP_NAME `
       --name myAGPublicIPAddress `
       --allocation-method Static  `
       --sku Standard

   $Env:APPGATEWAY_IP=$(az network public-ip show  `
       --resource-group $Env:RESOURCE_GROUP_NAME  `
       --name myAGPublicIPAddress `
       --query '[ipAddress]' `
       --output tsv)
   ```

1. Create the application gateway to associate with the IP address. The following example creates an application gateway with the WebSphere managed servers in the default back-end pool:

   ### [Bash](#tab/in-bash)

   ```bash
   az network application-gateway create \
       --resource-group $RESOURCE_GROUP_NAME \
       --name myAppGateway \
       --public-ip-address myAGPublicIPAddress \
       --location eastus \
       --capacity 2 \
       --http-settings-port 80 \
       --http-settings-protocol Http \
       --frontend-port 80 \
       --sku Standard_V2 \
       --subnet wasGateway \
       --vnet-name myVNet \
       --priority 1001 \
       --servers ${MSPVM1_IP} ${MSPVM2_IP}
   ```

   ### [PowerShell](#tab/in-powershell)

   ```powershell
   az network application-gateway create  `
       --resource-group $Env:RESOURCE_GROUP_NAME  `
       --name myAppGateway `
       --public-ip-address myAGPublicIPAddress `
       --location eastus `
       --capacity 2 `
       --http-settings-port 80 `
       --http-settings-protocol Http `
       --frontend-port 80 `
       --sku Standard_V2 `
       --subnet wasGateway `
       --vnet-name myVNet `
       --priority 1001 `
       --servers $Env:MSPVM1_IP $Env:MSPVM2_IP
   ```

1. The managed servers expose their workloads with port `9080`. Use the following commands to update `appGatewayBackendHttpSettings` by specifying back-end port `9080` and creating a probe for it:

   ### [Bash](#tab/in-bash)

   ```bash
   az network application-gateway probe create \
       --resource-group $RESOURCE_GROUP_NAME \
       --gateway-name myAppGateway \
       --name clusterProbe \
       --protocol http \
       --host-name-from-http-settings true \
       --match-status-codes 404 \
       --path "/"

   az network application-gateway http-settings update \
       --resource-group $RESOURCE_GROUP_NAME \
       --gateway-name myAppGateway \
       --name appGatewayBackendHttpSettings \
       --host-name-from-backend-pool true \
       --port 9080 \
       --probe clusterProbe
   ```

   ### [PowerShell](#tab/in-powershell)

   ```powershell
   az network application-gateway probe create  `
       --resource-group $Env:RESOURCE_GROUP_NAME  `
       --gateway-name myAppGateway  `
       --name clusterProbe `
       --protocol http `
       --host-name-from-http-settings true `
       --match-status-codes 404 `
       --path "/"

   az network application-gateway http-settings update `
       --resource-group $Env:RESOURCE_GROUP_NAME  `
       --gateway-name myAppGateway `
       --name appGatewayBackendHttpSettings `
       --host-name-from-backend-pool true `
       --port 9080 `
       --probe clusterProbe
   ```

1. Use the following commands to provision a rewrite rule for redirections:

   ### [Bash](#tab/in-bash)

   ```bash
   # Create a rewrite rule set.
   az network application-gateway rewrite-rule set create \
       --resource-group $RESOURCE_GROUP_NAME \
       --gateway-name myAppGateway \
       --name myRewriteRuleSet

   # Associated routing rules.
   az network application-gateway rule update \
       --resource-group $RESOURCE_GROUP_NAME \
       --gateway-name myAppGateway \
       --name rule1 \
       --rewrite-rule-set myRewriteRuleSet

   # Create a rewrite rule 1.
   az network application-gateway rewrite-rule create \
       --resource-group $RESOURCE_GROUP_NAME \
       --gateway-name myAppGateway \
       --rule-set-name myRewriteRuleSet \
       --name myRewriteRule01 \
       --sequence 100 \
       --response-headers Location=http://${APPGATEWAY_IP}{http_resp_Location_2}

   # Create a rewrite rule condition.
   az network application-gateway rewrite-rule condition create \
       --resource-group $RESOURCE_GROUP_NAME \
       --gateway-name myAppGateway \
       --rule-name myRewriteRule01 \
       --rule-set-name myRewriteRuleSet \
       --variable "http_resp_Location" \
       --ignore-case true \
       --negate false \
       --pattern "(https?):\/\/192.168.0.6:9080(.*)$"

   # Create a rewrite rule 2.
   az network application-gateway rewrite-rule create \
       --resource-group $RESOURCE_GROUP_NAME \
       --gateway-name myAppGateway \
       --rule-set-name myRewriteRuleSet \
       --name myRewriteRule02 \
       --sequence 100 \
       --response-headers Location=http://${APPGATEWAY_IP}{http_resp_Location_2}

   # Create a rewrite rule condition.
   az network application-gateway rewrite-rule condition create \
       --resource-group $RESOURCE_GROUP_NAME \
       --gateway-name myAppGateway \
       --rule-name myRewriteRule02 \
       --rule-set-name myRewriteRuleSet \
       --variable "http_resp_Location" \
       --ignore-case true \
       --negate false \
       --pattern "(https?):\/\/192.168.0.7:9080(.*)$"
   ```

   ### [PowerShell](#tab/in-powershell)

   ```powershell
   # Create a rewrite rule set.
   az network application-gateway rewrite-rule set create `
       --resource-group $Env:RESOURCE_GROUP_NAME  `
       --gateway-name myAppGateway `
       --name myRewriteRuleSet

   # Associated routing rules.
   az network application-gateway rule update `
       --resource-group $Env:RESOURCE_GROUP_NAME  `
       --gateway-name myAppGateway `
       --name rule1 `
       --rewrite-rule-set myRewriteRuleSet

   # Create a rewrite rule 1.
   az network application-gateway rewrite-rule create `
       --resource-group $Env:RESOURCE_GROUP_NAME  `
       --gateway-name myAppGateway `
       --rule-set-name myRewriteRuleSet `
       --name myRewriteRule01 `
       --sequence 100 `
       --response-headers Location="http://${Env:APPGATEWAY_IP}{http_resp_Location_2}"

   # Create a rewrite rule condition.
   az network application-gateway rewrite-rule condition create `
       --resource-group $Env:RESOURCE_GROUP_NAME  `
       --gateway-name myAppGateway `
       --rule-name myRewriteRule01 `
       --rule-set-name myRewriteRuleSet `
       --variable "http_resp_Location" `
       --ignore-case true `
       --negate false `
       --pattern '"(https?):\/\/192.168.0.6:9080(.*)$"'
       # Be sure to wrap the "" in ''

   # Create a rewrite rule 2.
   az network application-gateway rewrite-rule create `
       --resource-group $Env:RESOURCE_GROUP_NAME  `
       --gateway-name myAppGateway `
       --rule-set-name myRewriteRuleSet `
       --name myRewriteRule02 `
       --sequence 100 `
       --response-headers Location="http://${Env:APPGATEWAY_IP}{http_resp_Location_2}"

   # Create a rewrite rule condition.
   az network application-gateway rewrite-rule condition create `
       --resource-group $Env:RESOURCE_GROUP_NAME  `
       --gateway-name myAppGateway `
       --rule-name myRewriteRule02 `
       --rule-set-name myRewriteRuleSet `
       --variable "http_resp_Location" `
       --ignore-case true `
       --negate false `
       --pattern '"(https?):\/\/192.168.0.7:9080(.*)$"'
       # Be sure to wrap the "" in ''
   ```

You can now access the application by using the URL that the following command produces:

### [Bash](#tab/in-bash)

```bash
echo "http://${APPGATEWAY_IP}/snoop/"
```

### [PowerShell](#tab/in-powershell)

```powershell
echo "http://${Env:APPGATEWAY_IP}/snoop/"
```

---

> [!NOTE]
> This example sets up simple access to the WAS servers with HTTP. If you want secure access, configure TLS/SSL termination by following the instructions in [End-to-end TLS with Application Gateway](/azure/application-gateway/ssl-overview).
>
> This example doesn't expose the IBM console via Application Gateway. To access the IBM console, you can use the Windows machine `myWindowsVM` or assign a public IP address to `adminVM`.

If you don't want to use the jump box `myWindowsVM` to access the IBM console, but you want to expose it to a public network, use the following commands to assign a public IP address to `adminVM`:

### [Bash](#tab/in-bash)

```bash
# Create a public IP address.
az network public-ip create \
    --resource-group $RESOURCE_GROUP_NAME \
    --name myAdminVMPublicIPAddress \
    --allocation-method Static \
    --sku Standard

# Create a network security group.
az network nsg create \
    --resource-group $RESOURCE_GROUP_NAME \
    --name adminnsg

# Create an inbound rule for the network security group.
az network nsg rule create \
    --resource-group $RESOURCE_GROUP_NAME \
    --nsg-name adminnsg \
    --name ALLOW_IBM_CONSOLE \
    --access Allow \
    --direction Inbound \
    --source-address-prefixes '["*"]' \
    --destination-port-ranges 9043 \
    --protocol Tcp \
    --priority 500

# Update the network adapter with the network security group.
az network nic update \
    --resource-group $RESOURCE_GROUP_NAME \
    --name adminVMVMNic \
    --network-security-group adminnsg

# Update the network adapter with the public IP address.
az network nic ip-config update \
    --resource-group $RESOURCE_GROUP_NAME \
    --name ipconfigadminVM \
    --nic-name adminVMVMNic \
    --public-ip-address myAdminVMPublicIPAddress

export ADMIN_PUBLIC_IP=$(az network public-ip show \
    --resource-group $RESOURCE_GROUP_NAME \
    --name myAdminVMPublicIPAddress \
    --query '[ipAddress]' \
    --output tsv)

echo "IBM Console public URL: https://${ADMIN_PUBLIC_IP}:9043/ibm/console/"
```

### [PowerShell](#tab/in-powershell)

```powershell
# Create a public IP address.
az network public-ip create `
    --resource-group $Env:RESOURCE_GROUP_NAME `
    --name myAdminVMPublicIPAddress `
    --allocation-method Static `
    --sku Standard

# Create a network security group.
az network nsg create `
    --resource-group $Env:RESOURCE_GROUP_NAME  `
    --name adminnsg

# Create an inbound rule for the network security group.
az network nsg rule create `
    --resource-group $Env:RESOURCE_GROUP_NAME  `
    --nsg-name adminnsg `
    --name ALLOW_IBM_CONSOLE `
    --access Allow `
    --direction Inbound `
    --source-address-prefixes '["*"]' `
    --destination-port-ranges 9043 `
    --protocol Tcp `
    --priority 500

# Update the network adapter with the network security group.
az network nic update `
    --resource-group $Env:RESOURCE_GROUP_NAME  `
    --name adminVMVMNic `
    --network-security-group adminnsg

# Update the network adapter with the public IP address.
az network nic ip-config update `
    --resource-group $Env:RESOURCE_GROUP_NAME `
    --name ipconfigadminVM `
    --nic-name adminVMVMNic `
    --public-ip-address myAdminVMPublicIPAddress

$Env:ADMIN_PUBLIC_IP=$(az network public-ip show `
    --resource-group $Env:RESOURCE_GROUP_NAME  `
    --name myAdminVMPublicIPAddress `
    --query '[ipAddress]' `
    --output tsv)

echo "IBM Console public URL: https://${Env:ADMIN_PUBLIC_IP}:9043/ibm/console/"
```

---

## Test the WAS cluster configuration

You finished configuring the WAS cluster and deploying the Java EE application to it. Use the following steps to access the application to validate all the settings:

1. Open a web browser.
1. Go to the application by using the URL `http://<gateway-public-ip-address>/snoop/`.
1. When you continually refresh the browser, the app cycles through the server instances. Look at the value of the **Host** request header and note that it changes after reloading several times.

## Clean up resources

You completed the WAS cluster configuration. The following sections describe how to remove the resources that you created.

### Clean up the Windows machine

You can remove the Windows machine `myWindowsVM` by using the following commands. Alternatively, you could shut down the Windows machine and continue to use it as a jump box for ongoing cluster maintenance tasks.

[!INCLUDE [clean-up-windows-xserver-machine](includes/clean-up-windows-xserver-machine.md)]

### Clean up all the resources

Delete `abc1110rg` by using the following command:

### [Bash](#tab/in-bash)

```azurecli
az group delete --name $RESOURCE_GROUP_NAME --yes --no-wait
```

### [PowerShell](#tab/in-powershell)

```powershell
az group delete --name $Env:RESOURCE_GROUP_NAME --yes --no-wait
```

---

## Next steps

Continue to explore options to run WebSphere products on Azure.

> [!div class="nextstepaction"]
> [Learn more about the IBM WebSphere family of products on Azure](../ee/websphere-family.md)<|MERGE_RESOLUTION|>--- conflicted
+++ resolved
@@ -1,11 +1,6 @@
 ---
-<<<<<<< HEAD
-title: "Tutorial: Manually Install IBM WebSphere Application Server Network Deployment Cluster on Azure Virtual Machines"
-description: Get step-by-step guidance to install a traditional WebSphere Application Server Network Deployment cluster on Azure VMs, form a cluster, and expose the cluster with Azure Application Gateway.
-=======
 title: "Tutorial: Manually install WebSphere Application Server Network Deployment (traditional) on Azure virtual machines (VMs)"
 description: Get step-by-step guidance to install IBM WebSphere Application Server on Azure VMs, set up a cluster, and expose the cluster with Azure Application Gateway.
->>>>>>> 113a0394
 author: KarlErickson
 ms.author: haiche
 ms.topic: how-to
@@ -14,15 +9,9 @@
 ms.custom: devx-track-azurecli, devx-track-extended-java, devx-track-java, devx-track-javaee, devx-track-javaee-was-vm, devx-track-javaee-was, devx-track-javaee-websphere, migration-java, linux-related-content
 ---
 
-<<<<<<< HEAD
-# Tutorial: Manually Install IBM WebSphere Application Server Network Deployment Cluster on Azure Virtual Machines
-
-This tutorial shows you how to step-by-step install traditional WebSphere Application Server (tWAS) Network Deployment and configure a WAS cluster on Azure virtual machines (VMs) of GNU/Linux.
-=======
 # Tutorial: Manually install WebSphere Application Server Network Deployment (traditional) on Azure virtual machines (VMs)
 
 This tutorial shows you how to install IBM WebSphere Application Server (WAS) Network Deployment (ND) traditional and configure a WAS cluster on Azure virtual machines (VMs) on GNU/Linux.
->>>>>>> 113a0394
 
 In this tutorial, you will learn how to:
 
@@ -37,7 +26,7 @@
 
 If you prefer a fully automated solution that does all of these steps on your behalf on GNU/Linux VMs, directly from the Azure portal, see [Quickstart: Deploy WebSphere Application Server Network Deployment Cluster on Azure Virtual Machines](../ee/traditional-websphere-application-server-virtual-machines.md). A less automated, but still accelerated, option is to skip the steps of installing Java Development Kit (JDK) and WebSphere on the operating system by using a pre-configured Red Hat Linux base image. You can find these offers in Azure Marketplace by using a [query for WebSphere Application Server image 9.0.5.x](https://aka.ms/was-vm-base-images).
 
-If you're interested in working closely on your migration scenario with the engineering team developing the Azure Marketplace solutions, fill out this short [survey on WebSphere migration](https://aka.ms/websphere-on-azure-survey) and include your contact information. The team of program managers, architects, and engineers will promptly get in touch with you to initiate close collaboration.
+If you're interested in working closely on your migration scenario with the engineering team developing WebSphere on Azure solutions, fill out this short [survey on WebSphere migration](https://aka.ms/websphere-on-azure-survey) and include your contact information. The team of program managers, architects, and engineers will promptly get in touch with you to initiate close collaboration.
 
 ## Prerequisites
 
