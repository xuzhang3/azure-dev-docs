- name: Spring on Azure documentation
  href: index.yml
  items:
  - name: Getting Started Guides
    expanded: true
    items:
      - name: Spring Boot 
        href: spring-boot-starters-for-azure.md
        expanded: true
        items:
          - name: Azure Storage
            href: configure-spring-boot-starter-java-app-with-azure-storage.md
          - name: Azure Key Vault
            href: configure-spring-boot-starter-java-app-with-azure-key-vault.md
          - name: Azure App Insights
            href: configure-spring-boot-java-applicationinsights.md
          - name: Azure Service Bus
            href: configure-spring-boot-starter-java-app-with-azure-service-bus.md
      - name: Spring Data 
        expanded: true
        items:
          - name: Azure Cosmos DB dev guide
            href: how-to-guides-spring-data-cosmosdb.md
          - name: Azure Cosmos DB Starter
            href: configure-spring-boot-starter-java-app-with-cosmos-db.md
          - name: Azure Cosmos DB with App Service on Linux
            href: configure-spring-app-with-cosmos-db-on-app-service-linux.md           
          - name: Azure Cosmos DB Apache Cassandra API
            href: configure-spring-data-apache-cassandra-with-cosmos-db.md
          - name: Azure Cosmos DB Gremlin API
            href: configure-spring-data-gremlin-java-app-with-cosmos-db.md
          - name: Azure Cosmos DB MongoDB API
            href: configure-spring-data-mongodb-with-cosmos-db.md
          - name: JDBC with Azure MySQL
            href: configure-spring-data-jdbc-with-azure-mysql.md
          - name: JDBC with Azure PostgreSQL
            href: configure-spring-data-jdbc-with-azure-postgresql.md
          - name: JDBC with Azure SQL Server
            href: configure-spring-data-jdbc-with-azure-sql-server.md
          - name: R2DBC with Azure MySQL
            href: configure-spring-data-r2dbc-with-azure-mysql.md
<<<<<<< HEAD
          - name: R2DBC with Azure SQL Database
            href: configure-spring-data-r2dbc-with-azure-sql-server.md
=======
          - name: R2DBC with Azure PostgreSQL
            href: configure-spring-data-r2dbc-with-azure-postgresql.md
>>>>>>> b6bc63e3
          - name: JPA with Azure MySQL
            href: configure-spring-data-jpa-with-azure-mysql.md
          - name: JPA with Azure PostgreSQL
            href: configure-spring-data-jpa-with-azure-postgresql.md
          - name: JPA with Azure SQL Server
            href: configure-spring-data-jpa-with-azure-sql-server.md
      - name: Spring Security 
        expanded: true
        items:
          - name: Azure Active Directory 
            href: configure-spring-boot-starter-java-app-with-azure-active-directory.md
          - name: Azure Active Directory B2C
            href: configure-spring-boot-starter-java-app-with-azure-active-directory-b2c-oidc.md
      - name: Spring Cloud 
        expanded: true
        items:
          - name: Azure Event Hub  
            href: configure-spring-cloud-stream-binder-java-app-azure-event-hub.md
          - name: Azure Event Hub Kafka API
            href: configure-spring-cloud-stream-binder-java-app-kafka-azure-event-hub.md
          - name: Azure Functions
            href: getting-started-with-spring-cloud-function-in-azure.md
          - name: Azure Service Bus
            href: configure-spring-cloud-stream-binder-java-app-with-service-bus.md
  - name: Tutorials
    items:      
      - name: Deploy to App Service with Maven
        href: deploy-spring-boot-java-app-with-maven-plugin.md
      - name: Deploy to Kubernetes
        href: deploy-spring-boot-java-app-on-kubernetes.md
      - name: Deploy to Web App for Containers
        href: deploy-spring-boot-java-app-on-linux.md
      - name: Azure Redis Cache 
        href: configure-spring-boot-initializer-java-app-with-redis-cache.md
      - name: Deploy a Docker container with Maven
        href: deploy-containerized-spring-boot-java-app-with-maven-plugin.md
      - name: Deploy from Azure Container Registry
        href: deploy-spring-boot-java-app-from-container-registry-using-maven-plugin.md
      - name: End-to-end App Service with MySQL
        href: spring-app-service-e2e.md
  - name: Samples
    items:
      - name: To Do List with Cosmos DB
        href: https://github.com/Microsoft/todo-app-java-on-azure/
      - name: To Do List with MySQL
        href: https://github.com/Azure-Samples/mysql-spring-boot-todo
      - name: Azure Storage with Java SDK
        href: configure-spring-boot-starter-java-app-with-azure-storage-api.md
      - name: Spring Initializr
        href: https://start.spring.io/
  - name: Reference
    items:
      - name: Spring Framework
        href: https://spring.io/
      - name: Learn Spring
        href: https://spring.io/guides
      - name: Spring Boot
        href: https://projects.spring.io/spring-boot/
      - name: Spring Project References
        href: https://spring.io/projects
      - name: Spring Boot Starters for Azure
        href: https://github.com/Microsoft/azure-spring-boot/<|MERGE_RESOLUTION|>--- conflicted
+++ resolved
@@ -39,13 +39,10 @@
             href: configure-spring-data-jdbc-with-azure-sql-server.md
           - name: R2DBC with Azure MySQL
             href: configure-spring-data-r2dbc-with-azure-mysql.md
-<<<<<<< HEAD
+          - name: R2DBC with Azure PostgreSQL
+            href: configure-spring-data-r2dbc-with-azure-postgresql.md
           - name: R2DBC with Azure SQL Database
             href: configure-spring-data-r2dbc-with-azure-sql-server.md
-=======
-          - name: R2DBC with Azure PostgreSQL
-            href: configure-spring-data-r2dbc-with-azure-postgresql.md
->>>>>>> b6bc63e3
           - name: JPA with Azure MySQL
             href: configure-spring-data-jpa-with-azure-mysql.md
           - name: JPA with Azure PostgreSQL
