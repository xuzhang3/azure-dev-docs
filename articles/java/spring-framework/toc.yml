--- conflicted
+++ resolved
@@ -62,13 +62,10 @@
           href: using-storage-queue-in-spring-applications.md
         - name: Use Azure Service Bus in Spring applications
           href: using-service-bus-in-spring-applications.md
-<<<<<<< HEAD
         - name: Using Event Hubs in Spring applications
           href: using-event-hubs-in-spring-applications.md
-=======
         - name: Use Azure Event Grid in Spring applications
           href: configure-spring-boot-initializer-java-app-with-event-grid.md
->>>>>>> ada1b3da
     - name: Database
       items:
       - name: NoSQL- Azure Cosmos DB
